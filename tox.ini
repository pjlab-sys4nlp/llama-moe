[flake8]
ignore=
    # line length
    E501,
    # whitespace before ':'
    E203,
    # line break before binary operator
    W503
exclude =
    # No need to traverse our git directory
    .git,
    # There's no value in checking cache directories
    __pycache__,
    # This contains our built documentation
    build,
    # This contains builds of flake8 that we don't want to check
    dist,
    bak,
    data,
<<<<<<< HEAD
    outputs
=======
    outputs,
    debug.py
>>>>>>> 818bed9c
<|MERGE_RESOLUTION|>--- conflicted
+++ resolved
@@ -17,9 +17,5 @@
     dist,
     bak,
     data,
-<<<<<<< HEAD
-    outputs
-=======
     outputs,
-    debug.py
->>>>>>> 818bed9c
+    debug.py