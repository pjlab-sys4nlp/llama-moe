<<<<<<< HEAD
import argparse
import os

import torch
from torch.utils.data import DataLoader
from transformers import LlamaForCausalLM

from smoe.data.collate_fn import separate_collater
from smoe.data.datasets_moefication import ShardDatasetForMoEGate
from smoe.utils.io import torch_load_template_file
from smoe.utils.moefication.expert_select import MLPGate
from smoe.utils.moefication.visualize import visualize_expert_select_mlp

# fmt: off
if __name__ == "__main__":
    print("CUDA is_available: " + str(torch.cuda.is_available()), "\n")

    parser = argparse.ArgumentParser()
    parser.add_argument('--model_path', type=str)
    parser.add_argument('--split_file_path', type=str)
    parser.add_argument('--hidden_features_path', type=str)
    parser.add_argument('--save_path', type=str)
    parser.add_argument('--save_visualization_path', type=str, default="")
    parser.add_argument('--specify_layer', nargs='+', help='used to specify train layers, example \"--specify_layer 0 1 2 3\"')

    parser.add_argument('--template', type=str, default='layers.{}.mlp.gate_proj.weight')
    parser.add_argument('--select_criterion', type=str, default='l2_norm', choices=["plain", "positive", "l2_norm"])
    parser.add_argument('--num_experts', type=int, default=8, help='number of experts')
    parser.add_argument('--num_selects', type=int, default=2, help='number of selected experts')
    parser.add_argument('--use_softmax', action='store_true')  # MLP Gate输出是否使用softmax激活

    parser.add_argument('--train_percent', type=float, default=0.95, help="percentage of training data")
    parser.add_argument('--batch_size', type=int, default=1024)
    parser.add_argument('--epochs', type=int, default=100)
    parser.add_argument('--lr', type=float, default=0.01)

    args = parser.parse_args()
    args.save_path = os.path.join(args.save_path, os.path.split(args.model_path)[1] + "-" + str(args.num_experts) + "Expert-Select-MLP-" + args.select_criterion)
    if args.save_visualization_path != "":
        args.save_visualization_path = os.path.join(args.save_visualization_path, os.path.split(args.model_path)[1] + "-" + str(args.num_experts) + "Expert-Select-MLP-" + args.select_criterion)
    print(args, "\n")

    """load model"""
    print("Loading llama model...")
    model = LlamaForCausalLM.from_pretrained(args.model_path).model

    """training"""
    device = "cuda:0" if torch.cuda.is_available() else "cpu"

    if "specify_layer" in args:
        train_layers = [int(layer) for layer in args.specify_layer]
    else:
        train_layers = range(model.config.num_hidden_layers)

    print(train_layers)
    for layer_idx in train_layers:
        print(f"Training MoE Gate for layer {layer_idx}...")

        """prepare datasets"""
        hidden_inputs_path = os.path.join(args.hidden_features_path, "hidden_inputs", "layer" + str(layer_idx))
        if "gate_proj" in args.template:
            hidden_outputs_path = os.path.join(args.hidden_features_path, "hidden_gate_outputs", "layer" + str(layer_idx))
        elif "up_proj" in args.template:
            hidden_outputs_path = os.path.join(args.hidden_features_path, "hidden_up_outputs", "layer" + str(layer_idx))
        else:
            raise ValueError

        train_dataset = ShardDatasetForMoEGate(hidden_inputs_path, hidden_outputs_path,
                                               parallel_mode="workers", file_load_index_range=[0, int(args.train_percent * len(hidden_inputs_path))])
        valid_dataset = ShardDatasetForMoEGate(hidden_inputs_path, hidden_outputs_path,
                                               parallel_mode="workers", file_load_index_range=[int(args.train_percent * len(hidden_inputs_path)), len(hidden_inputs_path) - 1])

        """prepare dataloader"""
        train_loader = DataLoader(train_dataset, batch_size=1, shuffle=True, collate_fn=separate_collater, num_workers=16, pin_memory=True)
        valid_loader = DataLoader(valid_dataset, batch_size=1, shuffle=False, collate_fn=separate_collater, num_workers=8, pin_memory=True)

        """prepare expert indices"""
        expert_indices = torch_load_template_file(args.split_file_path, args.template, layer_idx)

        """train MLP"""
        if args.select_criterion == "l2_norm":
            criterion_config = {"threshold": 0.001}
        else:
            criterion_config = None

        center = MLPGate(args, model, train_loader, valid_loader, expert_indices, layer_idx,
                         select_criterion=args.select_criterion, criterion_config=criterion_config)
        center.train(device, batch_size=args.batch_size, train_epochs=args.epochs, lr=args.lr, accumulate_steps=1,
                     use_balance=True, add_noise=False, use_softmax=args.use_softmax, balance_loss_lambda=0.0001)

    if args.save_visualization_path != "":
        visualize_expert_select_mlp(args.save_path, args.save_visualization_path)
    print("Done.")
=======
import argparse
import os

import torch
from torch.utils.data import DataLoader
from transformers import LlamaForCausalLM

from smoe.data.collate_fn import separate_collater
from smoe.data.datasets_moefication import ShardDatasetForMoEGate
from smoe.utils.io import torch_load_template_file
from smoe.utils.moefication.expert_select import MLPGate
from smoe.utils.moefication.visualize import visualize_expert_select_mlp

# fmt: off
if __name__ == "__main__":
    print("CUDA is_available: " + str(torch.cuda.is_available()), "\n")

    parser = argparse.ArgumentParser()
    parser.add_argument('--model_path', type=str)
    parser.add_argument('--split_file_path', type=str)
    parser.add_argument('--hidden_features_path', type=str)
    parser.add_argument('--save_path', type=str)
    parser.add_argument('--save_visualization_path', type=str, default="")
    parser.add_argument('--specify_layer', nargs='+', help='used to specify train layers, example \"--specify_layer 0 1 2 3\"')

    parser.add_argument('--template', type=str, default='layers.{}.mlp.gate_proj.weight')
    parser.add_argument('--select_criterion', type=str, default='l2_norm', choices=["plain", "positive", "l2_norm"])
    parser.add_argument('--num_experts', type=int, default=8, help='number of experts')
    parser.add_argument('--num_selects', type=int, default=2, help='number of selected experts')
    parser.add_argument('--use_softmax', action='store_true')  # MLP Gate输出是否使用softmax激活

    parser.add_argument('--train_percent', type=float, default=0.95, help="percentage of training data")
    parser.add_argument('--batch_size', type=int, default=1024)
    parser.add_argument('--epochs', type=int, default=100)
    parser.add_argument('--lr', type=float, default=0.01)

    args = parser.parse_args()
    args.save_path = os.path.join(args.save_path, os.path.split(args.model_path)[1] + "-" + str(args.num_experts) + "Expert-Select-MLP-" + args.select_criterion)
    print(args, "\n")

    """load model"""
    print("Loading llama model...")
    model = LlamaForCausalLM.from_pretrained(args.model_path).model

    """training"""
    device = "cuda:0" if torch.cuda.is_available() else "cpu"

    if "specify_layer" in args:
        train_layers = [int(layer) for layer in args.specify_layer]
    else:
        train_layers = range(model.config.num_hidden_layers)

    print(train_layers)
    for layer_idx in train_layers:
        print(f"Training MoE Gate for layer {layer_idx}...")

        """prepare datasets"""
        hidden_inputs_path = os.path.join(args.hidden_features_path, "hidden_inputs", "layer" + str(layer_idx))
        if "gate_proj" in args.template:
            hidden_outputs_path = os.path.join(args.hidden_features_path, "hidden_gate_outputs", "layer" + str(layer_idx))
        elif "up_proj" in args.template:
            hidden_outputs_path = os.path.join(args.hidden_features_path, "hidden_up_outputs", "layer" + str(layer_idx))
        else:
            raise ValueError

        train_dataset = ShardDatasetForMoEGate(hidden_inputs_path, hidden_outputs_path,
                                               parallel_mode="workers", file_load_index_range=[0, int(args.train_percent * len(hidden_inputs_path))])
        valid_dataset = ShardDatasetForMoEGate(hidden_inputs_path, hidden_outputs_path,
                                               parallel_mode="workers", file_load_index_range=[int(args.train_percent * len(hidden_inputs_path)), len(hidden_inputs_path) - 1])

        """prepare dataloader"""
        train_loader = DataLoader(train_dataset, batch_size=1, shuffle=True, collate_fn=separate_collater, num_workers=16, pin_memory=True)
        valid_loader = DataLoader(valid_dataset, batch_size=1, shuffle=False, collate_fn=separate_collater, num_workers=8, pin_memory=True)

        """prepare expert indices"""
        expert_indices = torch_load_template_file(args.split_file_path, args.template, layer_idx)

        """train MLP"""
        if args.select_criterion == "l2_norm":
            criterion_config = {"threshold": 0.001}
        else:
            criterion_config = None

        center = MLPGate(args, model, train_loader, valid_loader, expert_indices, layer_idx,
                         select_criterion=args.select_criterion, criterion_config=criterion_config)
        center.train(device, batch_size=args.batch_size, train_epochs=args.epochs, lr=args.lr, accumulate_steps=1,
                     use_balance=True, add_noise=False, use_softmax=args.use_softmax, balance_loss_lambda=0.0001)

    if args.save_visualization_path != "":
        if "gate_proj" in args.template:
            proj_type = "gate_proj"
        elif "up_proj" in args.template:
            proj_type = "up_proj"
        else:
            raise ValueError
        visualize_expert_select_mlp(args.save_path, args.save_visualization_path, proj_type)
    print("Done.")
>>>>>>> 818bed9c
<|MERGE_RESOLUTION|>--- conflicted
+++ resolved
@@ -1,98 +1,3 @@
-<<<<<<< HEAD
-import argparse
-import os
-
-import torch
-from torch.utils.data import DataLoader
-from transformers import LlamaForCausalLM
-
-from smoe.data.collate_fn import separate_collater
-from smoe.data.datasets_moefication import ShardDatasetForMoEGate
-from smoe.utils.io import torch_load_template_file
-from smoe.utils.moefication.expert_select import MLPGate
-from smoe.utils.moefication.visualize import visualize_expert_select_mlp
-
-# fmt: off
-if __name__ == "__main__":
-    print("CUDA is_available: " + str(torch.cuda.is_available()), "\n")
-
-    parser = argparse.ArgumentParser()
-    parser.add_argument('--model_path', type=str)
-    parser.add_argument('--split_file_path', type=str)
-    parser.add_argument('--hidden_features_path', type=str)
-    parser.add_argument('--save_path', type=str)
-    parser.add_argument('--save_visualization_path', type=str, default="")
-    parser.add_argument('--specify_layer', nargs='+', help='used to specify train layers, example \"--specify_layer 0 1 2 3\"')
-
-    parser.add_argument('--template', type=str, default='layers.{}.mlp.gate_proj.weight')
-    parser.add_argument('--select_criterion', type=str, default='l2_norm', choices=["plain", "positive", "l2_norm"])
-    parser.add_argument('--num_experts', type=int, default=8, help='number of experts')
-    parser.add_argument('--num_selects', type=int, default=2, help='number of selected experts')
-    parser.add_argument('--use_softmax', action='store_true')  # MLP Gate输出是否使用softmax激活
-
-    parser.add_argument('--train_percent', type=float, default=0.95, help="percentage of training data")
-    parser.add_argument('--batch_size', type=int, default=1024)
-    parser.add_argument('--epochs', type=int, default=100)
-    parser.add_argument('--lr', type=float, default=0.01)
-
-    args = parser.parse_args()
-    args.save_path = os.path.join(args.save_path, os.path.split(args.model_path)[1] + "-" + str(args.num_experts) + "Expert-Select-MLP-" + args.select_criterion)
-    if args.save_visualization_path != "":
-        args.save_visualization_path = os.path.join(args.save_visualization_path, os.path.split(args.model_path)[1] + "-" + str(args.num_experts) + "Expert-Select-MLP-" + args.select_criterion)
-    print(args, "\n")
-
-    """load model"""
-    print("Loading llama model...")
-    model = LlamaForCausalLM.from_pretrained(args.model_path).model
-
-    """training"""
-    device = "cuda:0" if torch.cuda.is_available() else "cpu"
-
-    if "specify_layer" in args:
-        train_layers = [int(layer) for layer in args.specify_layer]
-    else:
-        train_layers = range(model.config.num_hidden_layers)
-
-    print(train_layers)
-    for layer_idx in train_layers:
-        print(f"Training MoE Gate for layer {layer_idx}...")
-
-        """prepare datasets"""
-        hidden_inputs_path = os.path.join(args.hidden_features_path, "hidden_inputs", "layer" + str(layer_idx))
-        if "gate_proj" in args.template:
-            hidden_outputs_path = os.path.join(args.hidden_features_path, "hidden_gate_outputs", "layer" + str(layer_idx))
-        elif "up_proj" in args.template:
-            hidden_outputs_path = os.path.join(args.hidden_features_path, "hidden_up_outputs", "layer" + str(layer_idx))
-        else:
-            raise ValueError
-
-        train_dataset = ShardDatasetForMoEGate(hidden_inputs_path, hidden_outputs_path,
-                                               parallel_mode="workers", file_load_index_range=[0, int(args.train_percent * len(hidden_inputs_path))])
-        valid_dataset = ShardDatasetForMoEGate(hidden_inputs_path, hidden_outputs_path,
-                                               parallel_mode="workers", file_load_index_range=[int(args.train_percent * len(hidden_inputs_path)), len(hidden_inputs_path) - 1])
-
-        """prepare dataloader"""
-        train_loader = DataLoader(train_dataset, batch_size=1, shuffle=True, collate_fn=separate_collater, num_workers=16, pin_memory=True)
-        valid_loader = DataLoader(valid_dataset, batch_size=1, shuffle=False, collate_fn=separate_collater, num_workers=8, pin_memory=True)
-
-        """prepare expert indices"""
-        expert_indices = torch_load_template_file(args.split_file_path, args.template, layer_idx)
-
-        """train MLP"""
-        if args.select_criterion == "l2_norm":
-            criterion_config = {"threshold": 0.001}
-        else:
-            criterion_config = None
-
-        center = MLPGate(args, model, train_loader, valid_loader, expert_indices, layer_idx,
-                         select_criterion=args.select_criterion, criterion_config=criterion_config)
-        center.train(device, batch_size=args.batch_size, train_epochs=args.epochs, lr=args.lr, accumulate_steps=1,
-                     use_balance=True, add_noise=False, use_softmax=args.use_softmax, balance_loss_lambda=0.0001)
-
-    if args.save_visualization_path != "":
-        visualize_expert_select_mlp(args.save_path, args.save_visualization_path)
-    print("Done.")
-=======
 import argparse
 import os
 
@@ -189,5 +94,4 @@
         else:
             raise ValueError
         visualize_expert_select_mlp(args.save_path, args.save_visualization_path, proj_type)
-    print("Done.")
->>>>>>> 818bed9c
+    print("Done.")