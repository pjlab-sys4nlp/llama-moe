import argparse
import os

import tqdm
from transformers import LlamaForCausalLM

from smoe.utils.moefication.expert_split import ClusteringSplit

<<<<<<< HEAD
parser = argparse.ArgumentParser()
parser.add_argument(
    "--model_path", type=str, default="/home/data/models/llama-transformers/7B"
)
parser.add_argument(
    "--save_path",
    type=str,
    default="/home/dongdz/workspace/moefication/llama_moe_temp_files/",
)
parser.add_argument(
    "--templates",
    type=str,
    default="layers.{}.mlp.gate_proj.weight",
    help=(
        "weight names of the first linear layer in each FFN (use comma to separate"
        " multiple templates)"
    ),
)
parser.add_argument("--num_experts", type=int, default=8, help="number of experts")
=======
# fmt: off
if __name__ == "__main__":
    parser = argparse.ArgumentParser()
    parser.add_argument('--model_path', type=str, default="/home/data/models/llama-transformers/7B")
    parser.add_argument('--save_path', type=str, default="/home/dongdz/workspace/moefication/llama_moe_temp_files/")
    parser.add_argument('--templates', type=str, default='layers.{}.mlp.gate_proj.weight')
    parser.add_argument('--num_experts', type=int, default=8, help='number of experts')
    parser.add_argument('--metric', type=str, default="l2", choices=("l2", "cos"))
>>>>>>> a7165f69

    args = parser.parse_args()
    args.save_path = os.path.join(args.save_path, os.path.split(args.model_path)[1] + "-" + str(args.num_experts) + "Expert-Split-Clustering-" + args.metric)
    print(args, "\n")

    print("Loading llama model...")
    model = LlamaForCausalLM.from_pretrained(args.model_path).model

    templates = args.templates.split(',')
    for template in templates:
        for i in tqdm.tqdm(range(model.config.num_hidden_layers)):
            split = ClusteringSplit(args, model, template, i, distance=args.metric)
            split.split(cpu_threads=32)
            split.cnt()
            split.save()
    print("Done.")<|MERGE_RESOLUTION|>--- conflicted
+++ resolved
@@ -6,27 +6,6 @@
 
 from smoe.utils.moefication.expert_split import ClusteringSplit
 
-<<<<<<< HEAD
-parser = argparse.ArgumentParser()
-parser.add_argument(
-    "--model_path", type=str, default="/home/data/models/llama-transformers/7B"
-)
-parser.add_argument(
-    "--save_path",
-    type=str,
-    default="/home/dongdz/workspace/moefication/llama_moe_temp_files/",
-)
-parser.add_argument(
-    "--templates",
-    type=str,
-    default="layers.{}.mlp.gate_proj.weight",
-    help=(
-        "weight names of the first linear layer in each FFN (use comma to separate"
-        " multiple templates)"
-    ),
-)
-parser.add_argument("--num_experts", type=int, default=8, help="number of experts")
-=======
 # fmt: off
 if __name__ == "__main__":
     parser = argparse.ArgumentParser()
@@ -35,7 +14,6 @@
     parser.add_argument('--templates', type=str, default='layers.{}.mlp.gate_proj.weight')
     parser.add_argument('--num_experts', type=int, default=8, help='number of experts')
     parser.add_argument('--metric', type=str, default="l2", choices=("l2", "cos"))
->>>>>>> a7165f69
 
     args = parser.parse_args()
     args.save_path = os.path.join(args.save_path, os.path.split(args.model_path)[1] + "-" + str(args.num_experts) + "Expert-Split-Clustering-" + args.metric)
