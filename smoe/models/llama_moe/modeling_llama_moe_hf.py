import math
import warnings
from dataclasses import dataclass
from typing import Optional, Tuple

import torch
import torch.nn as nn
import torch.nn.functional as F
import torch.utils.checkpoint
from torch.distributions.normal import Normal
from transformers.activations import ACT2FN
from transformers.cache_utils import Cache, DynamicCache
from transformers.modeling_attn_mask_utils import (
    AttentionMaskConverter,
    _prepare_4d_attention_mask,
    _prepare_4d_causal_attention_mask,
    _prepare_4d_causal_attention_mask_for_sdpa,
)
from transformers.modeling_outputs import CausalLMOutputWithPast
from transformers.modeling_utils import PreTrainedModel
from transformers.utils import (
    ModelOutput,
    is_flash_attn_2_available,
    is_flash_attn_greater_or_equal_2_10,
    logging,
)

from .configuration_llama_moe import LlamaMoEConfig

if is_flash_attn_2_available():
    from flash_attn import flash_attn_func, flash_attn_varlen_func
    from flash_attn.bert_padding import index_first_axis, pad_input, unpad_input  # noqa


def _get_unpad_data(attention_mask):
    seqlens_in_batch = attention_mask.sum(dim=-1, dtype=torch.int32)
    indices = torch.nonzero(attention_mask.flatten(), as_tuple=False).flatten()
    max_seqlen_in_batch = seqlens_in_batch.max().item()
    cu_seqlens = F.pad(
        torch.cumsum(seqlens_in_batch, dim=0, dtype=torch.torch.int32), (1, 0)
    )
    return (
        indices,
        cu_seqlens,
        max_seqlen_in_batch,
    )


logger = logging.get_logger(__name__)

_CONFIG_FOR_DOC = "LlamaMoEConfig"


@dataclass
class CalculatorOutput(ModelOutput):
    hidden_states: Optional[torch.FloatTensor] = None
    num_dropped_tokens: Optional[int] = None


@dataclass
class BaseMoEModelOutputWithPast(ModelOutput):
    """
    Args:
        num_dropped_tokens: layer idx to the number of dropped tokens
    """

    last_hidden_state: torch.FloatTensor = None
    past_key_values: Optional[Tuple[Tuple[torch.FloatTensor]]] = None
    hidden_states: Optional[Tuple[torch.FloatTensor]] = None
    attentions: Optional[Tuple[torch.FloatTensor]] = None
    balance_loss: Optional[torch.FloatTensor] = None
    num_dropped_tokens: Optional[Tuple[torch.Tensor]] = None
    gate_load: Optional[torch.LongTensor] = None
    gate_importance: Optional[torch.FloatTensor] = None
    expert2tokens: Optional[dict] = None


@dataclass
class MoECausalLMOutputWithPast(CausalLMOutputWithPast):
    balance_loss: Optional[torch.FloatTensor] = None
    num_dropped_tokens: Optional[Tuple[int]] = None
    gate_load: Optional[Tuple[torch.LongTensor]] = None
    gate_importance: Optional[Tuple[torch.FloatTensor]] = None
    expert2tokens: Optional[dict] = None


@dataclass
class MoEMlpOutput(ModelOutput):
    hidden_states: Optional[torch.FloatTensor] = None
    balance_loss: Optional[torch.FloatTensor] = None
    num_dropped_tokens: Optional[int] = None
    gate_load: Optional[torch.LongTensor] = None
    gate_importance: Optional[torch.FloatTensor] = None
    expert2tokens: Optional[dict] = None


def _make_causal_mask(
    input_ids_shape: torch.Size,
    dtype: torch.dtype,
    device: torch.device,
    past_key_values_length: int = 0,
):
    """
    Make causal mask used for bi-directional self-attention.
    """
    bsz, tgt_len = input_ids_shape
    mask = torch.full((tgt_len, tgt_len), torch.finfo(dtype).min, device=device)
    mask_cond = torch.arange(mask.size(-1), device=device)
    mask.masked_fill_(mask_cond < (mask_cond + 1).view(mask.size(-1), 1), 0)
    mask = mask.to(dtype)

    if past_key_values_length > 0:
        mask = torch.cat(
            [
                torch.zeros(
                    tgt_len, past_key_values_length, dtype=dtype, device=device
                ),
                mask,
            ],
            dim=-1,
        )
    return mask[None, None, :, :].expand(
        bsz, 1, tgt_len, tgt_len + past_key_values_length
    )


# Copied from transformers.models.bart.modeling_bart._expand_mask
def _expand_mask(mask: torch.Tensor, dtype: torch.dtype, tgt_len: Optional[int] = None):
    """
    Expands attention_mask from `[bsz, seq_len]` to `[bsz, 1, tgt_seq_len, src_seq_len]`.
    """
    bsz, src_len = mask.size()
    tgt_len = tgt_len if tgt_len is not None else src_len

    expanded_mask = mask[:, None, None, :].expand(bsz, 1, tgt_len, src_len).to(dtype)

    inverted_mask = 1.0 - expanded_mask

    return inverted_mask.masked_fill(
        inverted_mask.to(torch.bool), torch.finfo(dtype).min
    )


class LlamaRMSNorm(nn.Module):
    def __init__(self, hidden_size, eps=1e-6):
        """
        LlamaRMSNorm is equivalent to T5LayerNorm
        """
        super().__init__()
        self.weight = nn.Parameter(torch.ones(hidden_size))
        self.variance_epsilon = eps

    def forward(self, hidden_states):
        input_dtype = hidden_states.dtype
        hidden_states = hidden_states.to(torch.float32)
        variance = hidden_states.pow(2).mean(-1, keepdim=True)
        hidden_states = hidden_states * torch.rsqrt(variance + self.variance_epsilon)
        return self.weight * hidden_states.to(input_dtype)


class LlamaRotaryEmbedding(torch.nn.Module):
    def __init__(self, dim, max_position_embeddings=2048, base=10000, device=None):
        super().__init__()

        self.dim = dim
        self.max_position_embeddings = max_position_embeddings
        self.base = base
        inv_freq = 1.0 / (
            self.base ** (torch.arange(0, self.dim, 2).float().to(device) / self.dim)
        )
        self.register_buffer("inv_freq", inv_freq)

        # Build here to make `torch.jit.trace` work.
        self._set_cos_sin_cache(
            seq_len=max_position_embeddings,
            device=self.inv_freq.device,
            dtype=torch.get_default_dtype(),
        )

    def _set_cos_sin_cache(self, seq_len, device, dtype):
        self.max_seq_len_cached = seq_len
        t = torch.arange(
            self.max_seq_len_cached, device=device, dtype=self.inv_freq.dtype
        )

        freqs = torch.einsum("i,j->ij", t, self.inv_freq)
        # Different from paper, but it uses a different permutation in order to obtain the same calculation
        emb = torch.cat((freqs, freqs), dim=-1)
        self.register_buffer(
            "cos_cached", emb.cos()[None, None, :, :].to(dtype), persistent=False
        )
        self.register_buffer(
            "sin_cached", emb.sin()[None, None, :, :].to(dtype), persistent=False
        )

    def forward(self, x, seq_len=None):
        # x: [bs, num_attention_heads, seq_len, head_size]
        if seq_len > self.max_seq_len_cached:
            self._set_cos_sin_cache(seq_len=seq_len, device=x.device, dtype=x.dtype)

        return (
            self.cos_cached[:, :, :seq_len, ...].to(dtype=x.dtype),
            self.sin_cached[:, :, :seq_len, ...].to(dtype=x.dtype),
        )


class LlamaLinearScalingRotaryEmbedding(LlamaRotaryEmbedding):
    """LlamaRotaryEmbedding extended with linear scaling. Credits to the Reddit user /u/kaiokendev"""

    def __init__(
        self,
        dim,
        max_position_embeddings=2048,
        base=10000,
        device=None,
        scaling_factor=1.0,
    ):
        self.scaling_factor = scaling_factor
        super().__init__(dim, max_position_embeddings, base, device)

    def _set_cos_sin_cache(self, seq_len, device, dtype):
        self.max_seq_len_cached = seq_len
        t = torch.arange(
            self.max_seq_len_cached, device=device, dtype=self.inv_freq.dtype
        )
        t = t / self.scaling_factor

        freqs = torch.einsum("i,j->ij", t, self.inv_freq)
        # Different from paper, but it uses a different permutation in order to obtain the same calculation
        emb = torch.cat((freqs, freqs), dim=-1)
        self.register_buffer(
            "cos_cached", emb.cos()[None, None, :, :].to(dtype), persistent=False
        )
        self.register_buffer(
            "sin_cached", emb.sin()[None, None, :, :].to(dtype), persistent=False
        )


class LlamaDynamicNTKScalingRotaryEmbedding(LlamaRotaryEmbedding):
    """LlamaRotaryEmbedding extended with Dynamic NTK scaling. Credits to the Reddit users /u/bloc97 and /u/emozilla"""

    def __init__(
        self,
        dim,
        max_position_embeddings=2048,
        base=10000,
        device=None,
        scaling_factor=1.0,
    ):
        self.scaling_factor = scaling_factor
        super().__init__(dim, max_position_embeddings, base, device)

    def _set_cos_sin_cache(self, seq_len, device, dtype):
        self.max_seq_len_cached = seq_len

        if seq_len > self.max_position_embeddings:
            base = self.base * (
                (self.scaling_factor * seq_len / self.max_position_embeddings)
                - (self.scaling_factor - 1)
            ) ** (self.dim / (self.dim - 2))
            inv_freq = 1.0 / (
                base ** (torch.arange(0, self.dim, 2).float().to(device) / self.dim)
            )
            self.register_buffer("inv_freq", inv_freq)

        t = torch.arange(
            self.max_seq_len_cached, device=device, dtype=self.inv_freq.dtype
        )

        freqs = torch.einsum("i,j->ij", t, self.inv_freq)
        # Different from paper, but it uses a different permutation in order to obtain the same calculation
        emb = torch.cat((freqs, freqs), dim=-1)
        self.register_buffer(
            "cos_cached", emb.cos()[None, None, :, :].to(dtype), persistent=False
        )
        self.register_buffer(
            "sin_cached", emb.sin()[None, None, :, :].to(dtype), persistent=False
        )


def rotate_half(x):
    """Rotates half the hidden dims of the input."""
    x1 = x[..., : x.shape[-1] // 2]
    x2 = x[..., x.shape[-1] // 2 :]
    return torch.cat((-x2, x1), dim=-1)


def apply_rotary_pos_emb(q, k, cos, sin, position_ids):
    # The first two dimensions of cos and sin are always 1, so we can `squeeze` them.
    cos = cos.squeeze(1).squeeze(0)  # [seq_len, dim]
    sin = sin.squeeze(1).squeeze(0)  # [seq_len, dim]
    cos = cos[position_ids].unsqueeze(1)  # [bs, 1, seq_len, dim]
    sin = sin[position_ids].unsqueeze(1)  # [bs, 1, seq_len, dim]
    q_embed = (q * cos) + (rotate_half(q) * sin)
    k_embed = (k * cos) + (rotate_half(k) * sin)
    return q_embed, k_embed


def repeat_kv(hidden_states: torch.Tensor, n_rep: int) -> torch.Tensor:
    """
    This is the equivalent of torch.repeat_interleave(x, dim=1, repeats=n_rep). The hidden states go from (batch,
    num_key_value_heads, seqlen, head_dim) to (batch, num_attention_heads, seqlen, head_dim)
    """
    batch, num_key_value_heads, slen, head_dim = hidden_states.shape
    if n_rep == 1:
        return hidden_states
    hidden_states = hidden_states[:, :, None, :, :].expand(
        batch, num_key_value_heads, n_rep, slen, head_dim
    )
    return hidden_states.reshape(batch, num_key_value_heads * n_rep, slen, head_dim)


class LlamaAttention(nn.Module):
    """Multi-headed attention from 'Attention Is All You Need' paper"""

    def __init__(self, config: LlamaMoEConfig, layer_idx: Optional[int] = None):
        super().__init__()
        self.config = config
        self.layer_idx = layer_idx
        if layer_idx is None:
            logger.warning_once(
                f"Instantiating {self.__class__.__name__} without passing `layer_idx` is not recommended and will "
                "to errors during the forward call, if caching is used. Please make sure to provide a `layer_idx` "
                "when creating this class."
            )

        self.attention_dropout = config.attention_dropout
        self.hidden_size = config.hidden_size
        self.num_heads = config.num_attention_heads
        self.head_dim = self.hidden_size // self.num_heads
        self.num_key_value_heads = config.num_key_value_heads
        self.num_key_value_groups = self.num_heads // self.num_key_value_heads
        self.max_position_embeddings = config.max_position_embeddings
        self.rope_theta = config.rope_theta
        self.is_causal = True

        if (self.head_dim * self.num_heads) != self.hidden_size:
            raise ValueError(
                f"hidden_size must be divisible by num_heads (got `hidden_size`: {self.hidden_size}"
                f" and `num_heads`: {self.num_heads})."
            )

        self.q_proj = nn.Linear(
            self.hidden_size, self.num_heads * self.head_dim, bias=config.attention_bias
        )
        self.k_proj = nn.Linear(
            self.hidden_size,
            self.num_key_value_heads * self.head_dim,
            bias=config.attention_bias,
        )
        self.v_proj = nn.Linear(
            self.hidden_size,
            self.num_key_value_heads * self.head_dim,
            bias=config.attention_bias,
        )
        self.o_proj = nn.Linear(
            self.num_heads * self.head_dim, self.hidden_size, bias=config.attention_bias
        )
        self._init_rope()

    def _init_rope(self):
        if self.config.rope_scaling is None:
            self.rotary_emb = LlamaRotaryEmbedding(
                self.head_dim,
                max_position_embeddings=self.max_position_embeddings,
                base=self.rope_theta,
            )
        else:
            scaling_type = self.config.rope_scaling["type"]
            scaling_factor = self.config.rope_scaling["factor"]
            if scaling_type == "linear":
                self.rotary_emb = LlamaLinearScalingRotaryEmbedding(
                    self.head_dim,
                    max_position_embeddings=self.max_position_embeddings,
                    scaling_factor=scaling_factor,
                    base=self.rope_theta,
                )
            elif scaling_type == "dynamic":
                self.rotary_emb = LlamaDynamicNTKScalingRotaryEmbedding(
                    self.head_dim,
                    max_position_embeddings=self.max_position_embeddings,
                    scaling_factor=scaling_factor,
                    base=self.rope_theta,
                )
            else:
                raise ValueError(f"Unknown RoPE scaling type {scaling_type}")

    def _shape(self, tensor: torch.Tensor, seq_len: int, bsz: int):
        return (
            tensor.view(bsz, seq_len, self.num_heads, self.head_dim)
            .transpose(1, 2)
            .contiguous()
        )

    def forward(
        self,
        hidden_states: torch.Tensor,
        attention_mask: Optional[torch.Tensor] = None,
        position_ids: Optional[torch.LongTensor] = None,
        past_key_value: Optional[Cache] = None,
        output_attentions: bool = False,
        use_cache: bool = False,
        **kwargs,
    ) -> Tuple[torch.Tensor, Optional[torch.Tensor], Optional[Tuple[torch.Tensor]]]:
        if "padding_mask" in kwargs:
            warnings.warn(
                "Passing `padding_mask` is deprecated and will be removed in v4.37. Please make sure use `attention_mask` instead.`"
            )

        bsz, q_len, _ = hidden_states.size()

        if self.config.pretraining_tp > 1:
            key_value_slicing = (
                self.num_key_value_heads * self.head_dim
            ) // self.config.pretraining_tp
            query_slices = self.q_proj.weight.split(
                (self.num_heads * self.head_dim) // self.config.pretraining_tp, dim=0
            )
            key_slices = self.k_proj.weight.split(key_value_slicing, dim=0)
            value_slices = self.v_proj.weight.split(key_value_slicing, dim=0)

            query_states = [
                F.linear(hidden_states, query_slices[i])
                for i in range(self.config.pretraining_tp)
            ]
            query_states = torch.cat(query_states, dim=-1)

            key_states = [
                F.linear(hidden_states, key_slices[i])
                for i in range(self.config.pretraining_tp)
            ]
            key_states = torch.cat(key_states, dim=-1)

            value_states = [
                F.linear(hidden_states, value_slices[i])
                for i in range(self.config.pretraining_tp)
            ]
            value_states = torch.cat(value_states, dim=-1)

        else:
            query_states = self.q_proj(hidden_states)
            key_states = self.k_proj(hidden_states)
            value_states = self.v_proj(hidden_states)

        query_states = query_states.view(
            bsz, q_len, self.num_heads, self.head_dim
        ).transpose(1, 2)
        key_states = key_states.view(
            bsz, q_len, self.num_key_value_heads, self.head_dim
        ).transpose(1, 2)
        value_states = value_states.view(
            bsz, q_len, self.num_key_value_heads, self.head_dim
        ).transpose(1, 2)

        kv_seq_len = key_states.shape[-2]
        if past_key_value is not None:
            if self.layer_idx is None:
                raise ValueError(
                    f"The cache structure has changed since version v4.36. If you are using {self.__class__.__name__} "
                    "for auto-regressive decoding with k/v caching, please make sure to initialize the attention class "
                    "with a layer index."
                )
            kv_seq_len += past_key_value.get_usable_length(kv_seq_len, self.layer_idx)
        cos, sin = self.rotary_emb(value_states, seq_len=kv_seq_len)
        query_states, key_states = apply_rotary_pos_emb(
            query_states, key_states, cos, sin, position_ids
        )

        if past_key_value is not None:
            cache_kwargs = {"sin": sin, "cos": cos}  # Specific to RoPE models
            key_states, value_states = past_key_value.update(
                key_states, value_states, self.layer_idx, cache_kwargs
            )

        key_states = repeat_kv(key_states, self.num_key_value_groups)
        value_states = repeat_kv(value_states, self.num_key_value_groups)

        attn_weights = torch.matmul(
            query_states, key_states.transpose(2, 3)
        ) / math.sqrt(self.head_dim)

        if attn_weights.size() != (bsz, self.num_heads, q_len, kv_seq_len):
            raise ValueError(
                f"Attention weights should be of size {(bsz, self.num_heads, q_len, kv_seq_len)}, but is"
                f" {attn_weights.size()}"
            )

        if attention_mask is not None:
            if attention_mask.size() != (bsz, 1, q_len, kv_seq_len):
                raise ValueError(
                    f"Attention mask should be of size {(bsz, 1, q_len, kv_seq_len)}, but is {attention_mask.size()}"
                )
            attn_weights = attn_weights + attention_mask

        # upcast attention to fp32
        attn_weights = nn.functional.softmax(
            attn_weights, dim=-1, dtype=torch.float32
        ).to(query_states.dtype)
        attn_weights = nn.functional.dropout(
            attn_weights, p=self.attention_dropout, training=self.training
        )
        attn_output = torch.matmul(attn_weights, value_states)

        if attn_output.size() != (bsz, self.num_heads, q_len, self.head_dim):
            raise ValueError(
                f"`attn_output` should be of size {(bsz, self.num_heads, q_len, self.head_dim)}, but is"
                f" {attn_output.size()}"
            )

        attn_output = attn_output.transpose(1, 2).contiguous()

        attn_output = attn_output.reshape(bsz, q_len, self.hidden_size)

        if self.config.pretraining_tp > 1:
            attn_output = attn_output.split(
                self.hidden_size // self.config.pretraining_tp, dim=2
            )
            o_proj_slices = self.o_proj.weight.split(
                self.hidden_size // self.config.pretraining_tp, dim=1
            )
            attn_output = sum(
                [
                    F.linear(attn_output[i], o_proj_slices[i])
                    for i in range(self.config.pretraining_tp)
                ]
            )
        else:
            attn_output = self.o_proj(attn_output)

        if not output_attentions:
            attn_weights = None

        return attn_output, attn_weights, past_key_value


class LlamaFlashAttention2(LlamaAttention):
    """
    Llama flash attention module. This module inherits from `LlamaAttention` as the weights of the module stays
    untouched. The only required change would be on the forward pass where it needs to correctly call the public API of
    flash attention and deal with padding tokens in case the input contains any of them.
    """

    def __init__(self, *args, **kwargs):
        super().__init__(*args, **kwargs)

        # TODO: Should be removed once Flash Attention for RoCm is bumped to 2.1.
        # flash_attn<2.1 generates top-left aligned causal mask, while what is needed here is bottom-right alignement, that was made default for flash_attn>=2.1. This attribute is used to handle this difference. Reference: https://github.com/Dao-AILab/flash-attention/releases/tag/v2.1.0.
        # Beware that with flash_attn<2.1, using q_seqlen != k_seqlen (except for the case q_seqlen == 1) produces a wrong mask (top-left).
        self._flash_attn_uses_top_left_mask = not is_flash_attn_greater_or_equal_2_10()

    def forward(
        self,
        hidden_states: torch.Tensor,
        attention_mask: Optional[torch.LongTensor] = None,
        position_ids: Optional[torch.LongTensor] = None,
        past_key_value: Optional[Cache] = None,
        output_attentions: bool = False,
        use_cache: bool = False,
        **kwargs,
    ) -> Tuple[torch.Tensor, Optional[torch.Tensor], Optional[Tuple[torch.Tensor]]]:
        # LlamaFlashAttention2 attention does not support output_attentions
        if "padding_mask" in kwargs:
            warnings.warn(
                "Passing `padding_mask` is deprecated and will be removed in v4.37. Please make sure use `attention_mask` instead.`"
            )

            # overwrite attention_mask with padding_mask
            attention_mask = kwargs.pop("padding_mask")

        output_attentions = False

        bsz, q_len, _ = hidden_states.size()

        query_states = self.q_proj(hidden_states)
        key_states = self.k_proj(hidden_states)
        value_states = self.v_proj(hidden_states)

        # Flash attention requires the input to have the shape
        # batch_size x seq_length x head_dim x hidden_dim
        # therefore we just need to keep the original shape
        query_states = query_states.view(
            bsz, q_len, self.num_heads, self.head_dim
        ).transpose(1, 2)
        key_states = key_states.view(
            bsz, q_len, self.num_key_value_heads, self.head_dim
        ).transpose(1, 2)
        value_states = value_states.view(
            bsz, q_len, self.num_key_value_heads, self.head_dim
        ).transpose(1, 2)

        kv_seq_len = key_states.shape[-2]
        if past_key_value is not None:
            kv_seq_len += past_key_value.get_usable_length(kv_seq_len, self.layer_idx)
        cos, sin = self.rotary_emb(value_states, seq_len=kv_seq_len)
        query_states, key_states = apply_rotary_pos_emb(
            query_states, key_states, cos, sin, position_ids
        )

        if past_key_value is not None:
            cache_kwargs = {"sin": sin, "cos": cos}  # Specific to RoPE models
            key_states, value_states = past_key_value.update(
                key_states, value_states, self.layer_idx, cache_kwargs
            )

        # TODO: These transpose are quite inefficient but Flash Attention requires the layout [batch_size, sequence_length, num_heads, head_dim]. We would need to refactor the KV cache
        # to be able to avoid many of these transpose/reshape/view.
        query_states = query_states.transpose(1, 2)
        key_states = key_states.transpose(1, 2)
        value_states = value_states.transpose(1, 2)

        dropout_rate = self.attention_dropout if self.training else 0.0

        # In PEFT, usually we cast the layer norms in float32 for training stability reasons
        # therefore the input hidden states gets silently casted in float32. Hence, we need
        # cast them back in the correct dtype just to be sure everything works as expected.
        # This might slowdown training & inference so it is recommended to not cast the LayerNorms
        # in fp32. (LlamaRMSNorm handles it correctly)

        input_dtype = query_states.dtype
        if input_dtype == torch.float32:
            if torch.is_autocast_enabled():
                target_dtype = torch.get_autocast_gpu_dtype()
            # Handle the case where the model is quantized
            elif hasattr(self.config, "_pre_quantization_dtype"):
                target_dtype = self.config._pre_quantization_dtype
            else:
                target_dtype = self.q_proj.weight.dtype

            logger.warning_once(
                f"The input hidden states seems to be silently casted in float32, this might be related to"
                f" the fact you have upcasted embedding or layer norm layers in float32. We will cast back the input in"
                f" {target_dtype}."
            )

            query_states = query_states.to(target_dtype)
            key_states = key_states.to(target_dtype)
            value_states = value_states.to(target_dtype)

        attn_output = self._flash_attention_forward(
            query_states,
            key_states,
            value_states,
            attention_mask,
            q_len,
            dropout=dropout_rate,
        )

        attn_output = attn_output.reshape(bsz, q_len, self.hidden_size).contiguous()
        attn_output = self.o_proj(attn_output)

        if not output_attentions:
            attn_weights = None

        return attn_output, attn_weights, past_key_value

    def _flash_attention_forward(
        self,
        query_states,
        key_states,
        value_states,
        attention_mask,
        query_length,
        dropout=0.0,
        softmax_scale=None,
    ):
        """
        Calls the forward method of Flash Attention - if the input hidden states contain at least one padding token
        first unpad the input, then computes the attention scores and pad the final attention scores.

        Args:
            query_states (`torch.Tensor`):
                Input query states to be passed to Flash Attention API
            key_states (`torch.Tensor`):
                Input key states to be passed to Flash Attention API
            value_states (`torch.Tensor`):
                Input value states to be passed to Flash Attention API
            attention_mask (`torch.Tensor`):
                The padding mask - corresponds to a tensor of size `(batch_size, seq_len)` where 0 stands for the
                position of padding tokens and 1 for the position of non-padding tokens.
            dropout (`int`, *optional*):
                Attention dropout
            softmax_scale (`float`, *optional*):
                The scaling of QK^T before applying softmax. Default to 1 / sqrt(head_dim)
        """
        if not self._flash_attn_uses_top_left_mask:
            causal = self.is_causal
        else:
            # TODO: Remove the `query_length != 1` check once Flash Attention for RoCm is bumped to 2.1. For details, please see the comment in LlamaFlashAttention2 __init__.
            causal = self.is_causal and query_length != 1

        # Contains at least one padding token in the sequence
        if attention_mask is not None:
            batch_size = query_states.shape[0]
            (
                query_states,
                key_states,
                value_states,
                indices_q,
                cu_seq_lens,
                max_seq_lens,
            ) = self._upad_input(
                query_states, key_states, value_states, attention_mask, query_length
            )

            cu_seqlens_q, cu_seqlens_k = cu_seq_lens
            max_seqlen_in_batch_q, max_seqlen_in_batch_k = max_seq_lens

            attn_output_unpad = flash_attn_varlen_func(
                query_states,
                key_states,
                value_states,
                cu_seqlens_q=cu_seqlens_q,
                cu_seqlens_k=cu_seqlens_k,
                max_seqlen_q=max_seqlen_in_batch_q,
                max_seqlen_k=max_seqlen_in_batch_k,
                dropout_p=dropout,
                softmax_scale=softmax_scale,
                causal=causal,
            )

            attn_output = pad_input(
                attn_output_unpad, indices_q, batch_size, query_length
            )
        else:
            attn_output = flash_attn_func(
                query_states,
                key_states,
                value_states,
                dropout,
                softmax_scale=softmax_scale,
                causal=causal,
            )

        return attn_output

    def _upad_input(
        self, query_layer, key_layer, value_layer, attention_mask, query_length
    ):
        indices_k, cu_seqlens_k, max_seqlen_in_batch_k = _get_unpad_data(attention_mask)
        batch_size, kv_seq_len, num_key_value_heads, head_dim = key_layer.shape

        key_layer = index_first_axis(
            key_layer.reshape(batch_size * kv_seq_len, num_key_value_heads, head_dim),
            indices_k,
        )
        value_layer = index_first_axis(
            value_layer.reshape(batch_size * kv_seq_len, num_key_value_heads, head_dim),
            indices_k,
        )
        if query_length == kv_seq_len:
            query_layer = index_first_axis(
                query_layer.reshape(batch_size * kv_seq_len, self.num_heads, head_dim),
                indices_k,
            )
            cu_seqlens_q = cu_seqlens_k
            max_seqlen_in_batch_q = max_seqlen_in_batch_k
            indices_q = indices_k
        elif query_length == 1:
            max_seqlen_in_batch_q = 1
            cu_seqlens_q = torch.arange(
                batch_size + 1, dtype=torch.int32, device=query_layer.device
            )  # There is a memcpy here, that is very bad.
            indices_q = cu_seqlens_q[:-1]
            query_layer = query_layer.squeeze(1)
        else:
            # The -q_len: slice assumes left padding.
            attention_mask = attention_mask[:, -query_length:]
            query_layer, indices_q, cu_seqlens_q, max_seqlen_in_batch_q = unpad_input(
                query_layer, attention_mask
            )

        return (
            query_layer,
            key_layer,
            value_layer,
            indices_q,
            (cu_seqlens_q, cu_seqlens_k),
            (max_seqlen_in_batch_q, max_seqlen_in_batch_k),
        )


class LlamaSdpaAttention(LlamaAttention):
    """
    Llama attention module using torch.nn.functional.scaled_dot_product_attention. This module inherits from
    `LlamaAttention` as the weights of the module stays untouched. The only changes are on the forward pass to adapt to
    SDPA API.
    """

    # Adapted from LlamaAttention.forward
    def forward(
        self,
        hidden_states: torch.Tensor,
        attention_mask: Optional[torch.Tensor] = None,
        position_ids: Optional[torch.LongTensor] = None,
        past_key_value: Optional[Cache] = None,
        output_attentions: bool = False,
        use_cache: bool = False,
    ) -> Tuple[torch.Tensor, Optional[torch.Tensor], Optional[Tuple[torch.Tensor]]]:
        if output_attentions:
            # TODO: Improve this warning with e.g. `model.config.attn_implementation = "manual"` once this is implemented.
            logger.warning_once(
                "LlamaModel is using LlamaSdpaAttention, but `torch.nn.functional.scaled_dot_product_attention` does not support `output_attentions=True`. Falling back to the manual attention implementation, "
                'but specifying the manual implementation will be required from Transformers version v5.0.0 onwards. This warning can be removed using the argument `attn_implementation="eager"` when loading the model.'
            )
            return super().forward(
                hidden_states=hidden_states,
                attention_mask=attention_mask,
                position_ids=position_ids,
                past_key_value=past_key_value,
                output_attentions=output_attentions,
                use_cache=use_cache,
            )

        bsz, q_len, _ = hidden_states.size()

        query_states = self.q_proj(hidden_states)
        key_states = self.k_proj(hidden_states)
        value_states = self.v_proj(hidden_states)

        query_states = query_states.view(
            bsz, q_len, self.num_heads, self.head_dim
        ).transpose(1, 2)
        key_states = key_states.view(
            bsz, q_len, self.num_key_value_heads, self.head_dim
        ).transpose(1, 2)
        value_states = value_states.view(
            bsz, q_len, self.num_key_value_heads, self.head_dim
        ).transpose(1, 2)

        kv_seq_len = key_states.shape[-2]
        if past_key_value is not None:
            kv_seq_len += past_key_value.get_usable_length(kv_seq_len, self.layer_idx)
        cos, sin = self.rotary_emb(value_states, seq_len=kv_seq_len)

        query_states, key_states = apply_rotary_pos_emb(
            query_states, key_states, cos, sin, position_ids
        )

        if past_key_value is not None:
            cache_kwargs = {"sin": sin, "cos": cos}  # Specific to RoPE models
            key_states, value_states = past_key_value.update(
                key_states, value_states, self.layer_idx, cache_kwargs
            )

        key_states = repeat_kv(key_states, self.num_key_value_groups)
        value_states = repeat_kv(value_states, self.num_key_value_groups)

        if attention_mask is not None:
            if attention_mask.size() != (bsz, 1, q_len, kv_seq_len):
                raise ValueError(
                    f"Attention mask should be of size {(bsz, 1, q_len, kv_seq_len)}, but is {attention_mask.size()}"
                )

        # SDPA with memory-efficient backend is currently (torch==2.1.2) bugged with non-contiguous inputs with custom attn_mask,
        # Reference: https://github.com/pytorch/pytorch/issues/112577.
        if query_states.device.type == "cuda" and attention_mask is not None:
            query_states = query_states.contiguous()
            key_states = key_states.contiguous()
            value_states = value_states.contiguous()

        attn_output = torch.nn.functional.scaled_dot_product_attention(
            query_states,
            key_states,
            value_states,
            attn_mask=attention_mask,
            dropout_p=self.attention_dropout if self.training else 0.0,
            # The q_len > 1 is necessary to match with AttentionMaskConverter.to_causal_4d that does not create a causal mask in case q_len == 1.
            is_causal=self.is_causal and attention_mask is None and q_len > 1,
        )

        attn_output = attn_output.transpose(1, 2).contiguous()
        attn_output = attn_output.reshape(bsz, q_len, self.hidden_size)

        attn_output = self.o_proj(attn_output)

        return attn_output, None, past_key_value


LLAMA_ATTENTION_CLASSES = {
    "eager": LlamaAttention,
    "flash_attention_2": LlamaFlashAttention2,
    "sdpa": LlamaSdpaAttention,
}


class TopKBalancedNoisyGate(nn.Module):
    def __init__(
        self,
        input_size,
        num_experts,
        num_selects,
        gate_network="mlp",
        use_softmax=True,
        use_balance=True,
        balance_loss_weight=1e-2,
        add_noise=True,
        noise_epsilon=1e-2,
    ):
        super(TopKBalancedNoisyGate, self).__init__()
        assert num_selects <= num_experts
        self.input_size = input_size
        self.num_experts = num_experts
        self.num_selects = num_selects

        self.gate_network_type = gate_network
        self.gate_network = self.get_gate_network(gate_network, input_size, num_experts)

        self.use_softmax = use_softmax
        self.softmax = nn.Softmax(1)

        self.use_balance = use_balance
        self.balance_loss_weight = balance_loss_weight

        # add_noise
        self.add_noise = add_noise
        self.noise_epsilon = noise_epsilon
        self.warned = False
        if self.add_noise:
            self.weight_noise = nn.Linear(input_size, num_experts, bias=False)
            self.weight_noise.weight.data = torch.zeros(
                (num_experts, input_size),
                requires_grad=True,
                device=self.weight_noise.weight.data.device,
                dtype=self.weight_noise.weight.data.dtype,
            )
            self.mean = 0.0
            self.std = 1.0
            self.normal = Normal(self.mean, self.std)
            self.softplus = nn.Softplus()

        self.reset_parameters()

    def get_gate_network(self, gate_network_type, input_size, num_experts):
        gate_network_type = gate_network_type.lower()

        if gate_network_type == "linear":
            gate_network = nn.Linear(input_size, num_experts, bias=False)
            nn.init.zeros_(gate_network.weight)
        elif gate_network_type == "mlp":
            gate_network = torch.nn.Sequential(
                torch.nn.Linear(input_size, num_experts, bias=False),
                torch.nn.Tanh(),
                torch.nn.Linear(num_experts, num_experts, bias=False),
            )
        else:
            raise ValueError(f"Unexpected gate network type: {gate_network_type}.")

        return gate_network

    def reset_gate_network(self):
        self.gate_network = self.get_gate_network(
            self.gate_network_type, self.input_size, self.num_experts
        )

    def reset_parameters(self):
        if self.add_noise:
            nn.init.zeros_(self.weight_noise.weight)

    def cv_squared(self, x, eps=1e-10):
        """The squared coefficient of variation of a sample.
        Useful as a loss to encourage a positive distribution to be more uniform.
        Epsilons added for numerical stability.
        Returns 0 for an empty Tensor.
        Args:
        x: a `Tensor`.
        Returns:
        a `Scalar`.s
        """
        if x.shape[0] == 1:
            return torch.tensor(0.0, device=x.device)
        return x.float().var() / (x.float().mean() ** 2 + eps)

    def forward(self, x):
        logits_gate = self.gate_network(x)
        if self.training and self.add_noise:
            noise_mm = self.weight_noise(x)
            noise_control = self.softplus(noise_mm) + self.noise_epsilon
            logits_noise = torch.randn_like(logits_gate) * noise_control
            logits = logits_gate + logits_noise
        else:
            logits = logits_gate

        top_logits, top_indices = logits.topk(
            min(self.num_selects + 1, self.num_experts), dim=1
        )  # select the top (k+1) experts
        top_k_logits = top_logits[:, : self.num_selects]
        top_k_indices = top_indices[:, : self.num_selects]
        top_k_scores = (
            self.softmax(top_k_logits.to(torch.float32))
            if self.use_softmax
            else top_k_logits
        )
        top_k_scores = top_k_scores.to(logits.dtype)

        zeros = torch.zeros_like(logits, requires_grad=True, device=logits.device)
        scores_filtered = zeros.scatter(
            dim=1, index=top_k_indices, src=top_k_scores
        )  # shape(batch_size, num_experts)
        importance = scores_filtered.sum(0)  # shape(num_experts)

        if self.training:
            if self.add_noise and self.num_selects != self.num_experts:
                batch_size = top_logits.size(0)
                m = top_logits.size(1)
                top_values_flat = top_logits.flatten()
                threshold_positions_if_in = (
                    torch.arange(batch_size, device=x.device) * m + self.num_selects
                )
                threshold_if_in = torch.unsqueeze(
                    torch.gather(top_values_flat, 0, threshold_positions_if_in), 1
                )
                is_in = torch.gt(logits_noise, threshold_if_in)
                threshold_positions_if_out = threshold_positions_if_in - 1
                threshold_if_out = torch.unsqueeze(
                    torch.gather(top_values_flat, 0, threshold_positions_if_out), 1
                )
                # is each value currently in the top k.
                prob_if_in = self.normal.cdf(
                    (logits_gate - threshold_if_in) / noise_control
                )
                prob_if_out = self.normal.cdf(
                    (logits_gate - threshold_if_out) / noise_control
                )
                prob = torch.where(is_in, prob_if_in, prob_if_out)
                load = prob.sum(0)
            else:
                load = (scores_filtered > 0).sum(0)
                if not self.add_noise and not self.warned:
                    warnings.warn(
                        'Gradient-trackable implementation for load calculation is only available when "add_noise=True". '
                        'Training without noise will block the gradient from "load" path and lead to inconsistency in optimization objectives.'
                    )
                    self.warned = True
        else:
            load = (scores_filtered > 0).sum(0)

        if self.use_balance:
            balance_loss = self.cv_squared(importance) + self.cv_squared(load)
            balance_loss *= self.balance_loss_weight
        else:
            balance_loss = torch.tensor(-100.0, device=x.device)

        return {
            "topK_indices": top_k_indices,
            "topK_scores": top_k_scores,
            "balance_loss": balance_loss,
            "load": load,
            "importance": importance,
        }


class LinearGLUExperts(nn.Module):
    """
    Modified from transformers.models.llama.modeling_llama.LlamaMLP
    """

    __constants__ = [
        "bias",
        "in_features",
        "hidden_features",
        "out_features",
        "hidden_act",
        "num_experts",
        "size_experts",
    ]

    def __init__(
        self,
        in_features,
        hidden_features,
        out_features,
        hidden_act,
        num_experts,
        size_experts=None,
        bias=True,
        device=None,
        dtype=None,
    ):
        factory_kwargs = {"device": device, "dtype": dtype}
        super(LinearGLUExperts, self).__init__()
        self.in_features = in_features
        self.hidden_features = hidden_features
        self.out_features = out_features
        self.hidden_act = hidden_act
        self.num_experts = num_experts

        if size_experts is None:
            # all experts share the same number of hidden neurons
            assert hidden_features % num_experts == 0
            size_per_expert = hidden_features // num_experts
            size_experts = [size_per_expert for _ in range(num_experts)]
        else:
            # use specified expert sizes
            assert (
                len(size_experts) == num_experts
                and sum(size_experts) == hidden_features
            )
        self.size_experts = size_experts

        self.act_fn = ACT2FN[hidden_act]

        self.weight_gate = nn.ParameterList()
        self.weight_up = nn.ParameterList()
        self.weight_down = nn.ParameterList()

        for i in range(num_experts):
            # this matrix will be transposed when performing linear forwarding
            this_expert_weight_gate = nn.Parameter(
                torch.empty((size_experts[i], in_features), **factory_kwargs)
            )
            # this matrix will be transposed when performing linear forwarding
            this_expert_weight_up = nn.Parameter(
                torch.empty((size_experts[i], in_features), **factory_kwargs)
            )
            # this matrix will be transposed when performing linear forwarding
            this_expert_weight_down = nn.Parameter(
                torch.empty((out_features, size_experts[i]), **factory_kwargs)
            )
            self.weight_gate.append(this_expert_weight_gate)
            self.weight_up.append(this_expert_weight_up)
            self.weight_down.append(this_expert_weight_down)

        if bias:
            self.bias_gate = nn.ParameterList()
            self.bias_up = nn.ParameterList()
            self.bias_down = nn.ParameterList()

            for i in range(num_experts):
                this_expert_bias_gate = nn.Parameter(
                    torch.empty((size_experts[i],), **factory_kwargs)
                )
                this_expert_bias_up = nn.Parameter(
                    torch.empty((size_experts[i],), **factory_kwargs)
                )
                this_expert_bias_down = nn.Parameter(
                    torch.empty((out_features,), **factory_kwargs)
                )
                self.bias_gate.append(this_expert_bias_gate)
                self.bias_up.append(this_expert_bias_up)
                self.bias_down.append(this_expert_bias_down)
        else:
            self.register_parameter("bias_gate", None)
            self.register_parameter("bias_up", None)
            self.register_parameter("bias_down", None)

        self.reset_parameters()

    def reset_parameters(self):
        for i in range(self.num_experts):
            nn.init.kaiming_uniform_(self.weight_gate[i], a=math.sqrt(5))
            nn.init.kaiming_uniform_(self.weight_up[i], a=math.sqrt(5))
            nn.init.kaiming_uniform_(self.weight_down[i], a=math.sqrt(5))
            if self.bias_gate is not None:
                fan_in, _ = nn.init._calculate_fan_in_and_fan_out(self.weight_gate[i])
                bound = 1 / math.sqrt(fan_in)
                nn.init.uniform_(self.bias_gate[i], -bound, bound)
            if self.bias_up is not None:
                fan_in, _ = nn.init._calculate_fan_in_and_fan_out(self.weight_up[i])
                bound = 1 / math.sqrt(fan_in)
                nn.init.uniform_(self.bias_up[i], -bound, bound)
            if self.bias_down is not None:
                fan_in, _ = nn.init._calculate_fan_in_and_fan_out(self.weight_down[i])
                bound = 1 / math.sqrt(fan_in)
                nn.init.uniform_(self.bias_down[i], -bound, bound)

    def forward(self, input, i):
        gate = self.act_fn(
            F.linear(
                input,
                self.weight_gate[i],
                self.bias_gate[i] if self.bias_gate is not None else None,
            )
        )
        up = F.linear(
            input,
            self.weight_up[i],
            self.bias_up[i] if self.bias_up is not None else None,
        )
        down = F.linear(
            gate * up,
            self.weight_down[i],
            self.bias_down[i] if self.bias_down is not None else None,
        )
        return down

    def extra_repr(self):
        return (
            "in_features={}, hidden_features={}, out_features={}, hidden_act={},"
            " num_experts={}, size_experts={}, bias={}".format(
                self.in_features,
                self.hidden_features,
                self.out_features,
                self.hidden_act,
                self.num_experts,
                self.size_experts,
                self.bias_gate is not None,
            )
        )


class UniversalCalculator(nn.Module):
    def __init__(
        self,
        experts: LinearGLUExperts,
        multiply_gate_scores=True,
        score_scale_factor=1.0,
    ):
        super(UniversalCalculator, self).__init__()
        self.experts = experts
        # TODO (zhutong): use vmap to boost the training efficiency
        # self.experts_vmap = torch.vmap(self.experts)
        self.multiply_gate_scores = multiply_gate_scores
        self.score_scale_factor = score_scale_factor
        self.num_experts = experts.num_experts
        self.mlp_norm = None

    def reset_experts(self):
        self.experts.reset_parameters()

    def forward(
        self, x, topK_indices, topK_scores, expert_batch_size=None, **kwargs
    ) -> CalculatorOutput:
        batch_size = topK_indices.size(0)  # topK_indices: (bsz*seq_len, num_selects)
        num_selects = topK_indices.size(1)
        topK_indices = topK_indices.flatten()  # shape(batch_size*num_selects)
        topK_scores = topK_scores.flatten()  # shape(batch_size*num_selects)
        batch_indices = torch.arange(
            batch_size, device=topK_scores.device
        ).repeat_interleave(num_selects)

        _, index_sorted_topK_indices = topK_indices.sort(0)

        sorted_topK_scores = topK_scores.index_select(0, index_sorted_topK_indices)
        sorted_batch_indices = batch_indices.index_select(0, index_sorted_topK_indices)

        if expert_batch_size is None:
            expert_batch_size = topK_indices.bincount(
                minlength=self.num_experts
            ).tolist()

        sorted_x = x.index_select(0, sorted_batch_indices)
        split_x = torch.split(sorted_x, expert_batch_size, dim=0)

        expert_outputs = [
            self.experts(split_x[i], i)
            for i in range(self.num_experts)
            if split_x[i].shape[0] > 0
        ]

        # (bsz*seq_len*num_selects, hidden_size)
        cat_expert_outputs = torch.cat(expert_outputs, 0)
        output_dim = cat_expert_outputs.size(1)
        if self.multiply_gate_scores:
            if self.mlp_norm is None:
                cat_expert_outputs = torch.mul(
                    cat_expert_outputs,
                    sorted_topK_scores.reshape(-1, 1) * self.score_scale_factor,
                )
                # cat_expert_outputs = torch.mul(cat_expert_outputs, sorted_topK_scores.reshape(-1, 1) * 1.0)
            else:
                cat_expert_outputs = torch.mul(
                    cat_expert_outputs, sorted_topK_scores.reshape(-1, 1)
                )
                cat_expert_outputs = self.mlp_norm(cat_expert_outputs)

        zeros = torch.zeros(
            (batch_size, output_dim),
            device=cat_expert_outputs.device,
            dtype=cat_expert_outputs.dtype,
        )
        y = zeros.index_add(0, sorted_batch_indices, cat_expert_outputs)

        return CalculatorOutput(hidden_states=y, num_dropped_tokens=torch.tensor(-1.0))


class LinearGLUMoELayer(nn.Module):
    def __init__(
        self,
        input_size,
        hidden_size,
        output_size,
        hidden_act,
        num_experts,
        num_selects,
        size_experts=None,
        bias=True,
        **kwargs,
    ):
        super(LinearGLUMoELayer, self).__init__()
        assert num_selects <= num_experts
        self.input_size = input_size
        self.hidden_size = hidden_size
        self.output_size = output_size
        self.hidden_act = hidden_act
        self.num_experts = num_experts
        self.num_selects = num_selects
        self.size_experts = size_experts
        self.bias = bias

        # expert networks
        experts = LinearGLUExperts(
            input_size,
            hidden_size,
            output_size,
            hidden_act,
            num_experts,
            size_experts=size_experts,
            bias=bias,
        )

        # create gate
        self.gate = TopKBalancedNoisyGate(
            self.input_size,
            self.num_experts,
            self.num_selects,
            gate_network=kwargs.get("gate_network", "mlp"),
            use_softmax=kwargs.get("gate_use_softmax", True),
            use_balance=kwargs.get("gate_use_balance", True),
            balance_loss_weight=kwargs.get("gate_balance_loss_weight", 1e-2),
            add_noise=kwargs.get("gate_add_noise", True),
            noise_epsilon=kwargs.get("gate_noise_epsilon", 1e-2),
        )

        # create calculator
        self.calculator = UniversalCalculator(
            experts,
            multiply_gate_scores=kwargs.get("multiply_gate_scores", True),
            score_scale_factor=kwargs.get("score_scale_factor", 1.0),
        )

    def forward(self, x, attention_mask=None) -> MoEMlpOutput:
        original_shape = x.shape[:-1]
        x = x.reshape(-1, self.input_size)
        flattened_mask = None
        if attention_mask is not None and len(attention_mask.shape) == 2:
            flattened_mask = attention_mask.flatten()
            flattened_shape = flattened_mask.shape
            x = x[flattened_mask.bool()]

        gate_outputs: dict = self.gate(x)
        calc_outs: CalculatorOutput = self.calculator(x, **gate_outputs)

        y = calc_outs.hidden_states
        expert2tokens = None
        if flattened_mask is not None:
            y = torch.zeros(
                flattened_shape + (self.output_size,), dtype=x.dtype, device=x.device
            )  # (batch_size*seq_len, output_size)
            y[
                flattened_mask.bool()
            ] = calc_outs.hidden_states  # (non_padding_num, output_size)

            # # for stats only
            # expert2tokens = {e: set() for e in range(self.gate.num_experts)}
            # i = 0
            # for t, m in enumerate(flattened_mask.tolist()):
            #     if m:
            #         selected_experts = gate_outputs["topK_indices"][i].tolist()
            #         for e in selected_experts:
            #             expert2tokens[e].add(t)
            #         i += 1

        y = y.reshape(original_shape + (self.output_size,))

        return MoEMlpOutput(
            hidden_states=y,
            balance_loss=gate_outputs.get("balance_loss"),
            num_dropped_tokens=calc_outs.num_dropped_tokens,
            gate_load=gate_outputs.get("load", torch.tensor(-1)),
            gate_importance=gate_outputs.get("importance", torch.tensor(-1)),
            expert2tokens=expert2tokens,
        )

<<<<<<< HEAD
    def set_num_selects(self, num_selects):
        if num_selects > self.gate.num_experts:
            raise ValueError(
                'The value of "num_selects" must satisfy "num_selects <= num_experts"!'
            )
        else:
            self.num_selects = num_selects
            self.gate.num_selects = num_selects

    def set_gate_use_softmax(self, use_softmax):
        self.gate.use_softmax = use_softmax

    def set_gate_use_balance(self, use_balance):
        self.gate.use_balance = use_balance

    def set_gate_balance_loss_weight(self, balance_loss_weight):
        self.gate.balance_loss_weight = balance_loss_weight

    def set_gate_add_noise(self, add_noise):
        self.gate.add_noise = add_noise

    def set_gate_noise_epsilon(self, noise_epsilon):
        self.gate.noise_epsilon = noise_epsilon

    def set_calculator_multiply_gate_scores(self, multiply_gate_scores):
        self.calculator.multiply_gate_scores = multiply_gate_scores

    def set_calculator_score_scale_factor(self, score_scale_factor):
        self.calculator.score_scale_factor = score_scale_factor

=======
>>>>>>> acd1d402
    def reset_gate_network(self):
        self.gate.reset_gate_network()

    def reset_experts(self):
        self.calculator.reset_experts()


class LlamaMoEDecoderLayer(nn.Module):
    def __init__(self, config: LlamaMoEConfig, layer_index):
        super().__init__()

        self.hidden_size = config.hidden_size
        # self.self_attn = LlamaAttention(config=config)
        self.self_attn = LLAMA_ATTENTION_CLASSES[config._attn_implementation](
            config=config, layer_idx=layer_index
        )

        self.input_layernorm = LlamaRMSNorm(config.hidden_size, eps=config.rms_norm_eps)
        self.post_attention_layernorm = LlamaRMSNorm(
            config.hidden_size, eps=config.rms_norm_eps
        )

        gating_config = {
            "gate_network": config.gate_network,
            "gate_use_softmax": config.gate_use_softmax,
            "gate_use_balance": config.gate_use_balance,
            "gate_balance_loss_weight": config.gate_balance_loss_weight,
            "gate_add_noise": config.gate_add_noise,
            "gate_noise_epsilon": config.gate_noise_epsilon,
        }
        calculator_config = {
            "multiply_gate_scores": config.multiply_gate_scores,
            "score_scale_factor": (
                config.score_scale_factor[layer_index]
                if isinstance(config.score_scale_factor, list)
                else config.score_scale_factor
            ),
        }

        self.mlp = LinearGLUMoELayer(
            input_size=self.hidden_size,
            hidden_size=config.intermediate_size,
            output_size=self.hidden_size,
            hidden_act=config.hidden_act,
            num_experts=config.num_experts,
            num_selects=config.num_selects,
            size_experts=(
                config.size_experts[layer_index]
                if config.size_experts is not None
                else None
            ),
            bias=False,
            **gating_config,
            **calculator_config,
        )

    def forward(
        self,
        hidden_states,
        attention_mask=None,
        position_ids=None,
        past_key_value=None,
        output_attentions=False,
        use_cache=False,
    ) -> tuple:
        residual = hidden_states
        hidden_states = self.input_layernorm(hidden_states)

        # Self Attention
        hidden_states, self_attn_weights, present_key_value = self.self_attn(
            hidden_states=hidden_states,
            attention_mask=attention_mask,
            position_ids=position_ids,
            past_key_value=past_key_value,
            output_attentions=output_attentions,
            use_cache=use_cache,
        )
        hidden_states = residual + hidden_states

        # Fully Connected
        residual = hidden_states
        hidden_states = self.post_attention_layernorm(hidden_states)
        mlp_outs: MoEMlpOutput = self.mlp(hidden_states, attention_mask=attention_mask)
        hidden_states = residual + mlp_outs.hidden_states

        outputs = (
            hidden_states,
            mlp_outs.balance_loss,
            mlp_outs.num_dropped_tokens,
            mlp_outs.gate_load,
            mlp_outs.gate_importance,
            mlp_outs.expert2tokens,
        )
        if output_attentions:
            outputs += (self_attn_weights,)
        if use_cache:
            outputs += (present_key_value,)

        return outputs

<<<<<<< HEAD
    def set_moe_num_selects(self, num_selects):
        self.mlp.set_num_selects(num_selects)

    def set_moe_gate_use_softmax(self, use_softmax):
        self.mlp.set_gate_use_softmax(use_softmax)

    def set_moe_gate_use_balance(self, use_balance):
        self.mlp.set_gate_use_balance(use_balance)

    def set_moe_gate_balance_loss_weight(self, balance_loss_weight):
        self.mlp.set_gate_balance_loss_weight(balance_loss_weight)

    def set_moe_gate_add_noise(self, add_noise):
        self.mlp.set_gate_add_noise(add_noise)

    def set_moe_gate_noise_epsilon(self, noise_epsilon):
        self.mlp.set_gate_noise_epsilon(noise_epsilon)

    def set_moe_calculator_multiply_gate_scores(self, multiply_gate_scores):
        self.mlp.set_calculator_multiply_gate_scores(multiply_gate_scores)

    def set_moe_calculator_score_scale_factor(self, score_scale_factor):
        self.mlp.set_calculator_score_scale_factor(score_scale_factor)

    def reset_gate_network(self):
        self.mlp.reset_gate_network()

    def reset_experts(self):
        self.mlp.reset_experts()

=======
>>>>>>> acd1d402

class LlamaMoEPreTrainedModel(PreTrainedModel):
    config_class = LlamaMoEConfig
    base_model_prefix = "model"
    supports_gradient_checkpointing = True
    _no_split_modules = ["LlamaMoEDecoderLayer"]
    _skip_keys_device_placement = "past_key_values"
    _supports_flash_attn_2 = True

    def _init_weights(self, module):
        std = self.config.initializer_range
        if isinstance(module, nn.Linear):
            module.weight.data.normal_(mean=0.0, std=std)
            if module.bias is not None:
                module.bias.data.zero_()
        elif isinstance(module, nn.Embedding):
            module.weight.data.normal_(mean=0.0, std=std)
            if module.padding_idx is not None:
                module.weight.data[module.padding_idx].zero_()


class LlamaMoEModel(LlamaMoEPreTrainedModel):
    def __init__(self, config: LlamaMoEConfig):
        super().__init__(config)
        self.padding_idx = config.pad_token_id
        self.vocab_size = config.vocab_size

        self.embed_tokens = nn.Embedding(
            config.vocab_size, config.hidden_size, self.padding_idx
        )
        self.layers = nn.ModuleList(
            [LlamaMoEDecoderLayer(config, i) for i in range(config.num_hidden_layers)]
        )
        self._use_sdpa = config._attn_implementation == "sdpa"
        self._use_flash_attention_2 = config._attn_implementation == "flash_attention_2"
        self.norm = LlamaRMSNorm(config.hidden_size, eps=config.rms_norm_eps)
        self.gradient_checkpointing = False
        self.post_init()

    def get_input_embeddings(self):
        return self.embed_tokens

    def set_input_embeddings(self, value):
        self.embed_tokens = value

    def forward(
        self,
        input_ids=None,
        attention_mask=None,
        position_ids=None,
        past_key_values=None,
        inputs_embeds=None,
        use_cache=None,
        output_attentions=None,
        output_hidden_states=None,
        return_dict=None,
    ):
        output_attentions = (
            output_attentions
            if output_attentions is not None
            else self.config.output_attentions
        )
        output_hidden_states = (
            output_hidden_states
            if output_hidden_states is not None
            else self.config.output_hidden_states
        )
        use_cache = use_cache if use_cache is not None else self.config.use_cache

        return_dict = (
            return_dict if return_dict is not None else self.config.use_return_dict
        )

        # retrieve input_ids and inputs_embeds
        if input_ids is not None and inputs_embeds is not None:
            raise ValueError(
                "You cannot specify both decoder_input_ids and decoder_inputs_embeds at"
                " the same time"
            )
        elif input_ids is not None:
            batch_size, seq_length = input_ids.shape
        elif inputs_embeds is not None:
            batch_size, seq_length, _ = inputs_embeds.shape
        else:
            raise ValueError(
                "You have to specify either decoder_input_ids or decoder_inputs_embeds"
            )

        if self.gradient_checkpointing and self.training:
            if use_cache:
                logger.warning_once(
                    "`use_cache=True` is incompatible with gradient checkpointing. Setting `use_cache=False`..."
                )
                use_cache = False

        past_key_values_length = 0
        if use_cache:
            use_legacy_cache = not isinstance(past_key_values, Cache)
            if use_legacy_cache:
                past_key_values = DynamicCache.from_legacy_cache(past_key_values)
            past_key_values_length = past_key_values.get_usable_length(seq_length)

        if position_ids is None:
            device = input_ids.device if input_ids is not None else inputs_embeds.device
            position_ids = torch.arange(
                past_key_values_length,
                seq_length + past_key_values_length,
                dtype=torch.long,
                device=device,
            )
            position_ids = position_ids.unsqueeze(0)

        if inputs_embeds is None:
            inputs_embeds = self.embed_tokens(input_ids)

        if self._use_flash_attention_2:
            # 2d mask is passed through the layers
            attention_mask = (
                attention_mask
                if (attention_mask is not None and 0 in attention_mask)
                else None
            )
        elif self._use_sdpa and not output_attentions:
            # output_attentions=True can not be supported when using SDPA, and we fall back on
            # the manual implementation that requires a 4D causal mask in all cases.
            attention_mask = _prepare_4d_causal_attention_mask_for_sdpa(
                attention_mask,
                (batch_size, seq_length),
                inputs_embeds,
                past_key_values_length,
            )
        else:
            # 4d mask is passed through the layers
            attention_mask = _prepare_4d_causal_attention_mask(
                attention_mask,
                (batch_size, seq_length),
                inputs_embeds,
                past_key_values_length,
            )

        hidden_states = inputs_embeds
        balance_loss = 0.0

        # decoder layers
        all_hidden_states = () if output_hidden_states else None
        all_self_attns = () if output_attentions else None
        next_decoder_cache = None

        num_dropped_tokens = ()
        gate_load = ()
        gate_importance = ()
        expert2tokens = ()
        for idx, decoder_layer in enumerate(self.layers):
            if output_hidden_states:
                all_hidden_states += (hidden_states,)

            if self.gradient_checkpointing and self.training:
                layer_outputs = self._gradient_checkpointing_func(
                    decoder_layer.__call__,
                    hidden_states,
                    attention_mask,
                    position_ids,
                    past_key_values,
                    output_attentions,
                    use_cache,
                )
            else:
                layer_outputs = decoder_layer(
                    hidden_states,
                    attention_mask=attention_mask,
                    position_ids=position_ids,
                    past_key_value=past_key_values,
                    output_attentions=output_attentions,
                    use_cache=use_cache,
                )

            hidden_states = layer_outputs[0]
            if layer_outputs[1] is not None:
                balance_loss += layer_outputs[1]

            if use_cache:
                next_decoder_cache = layer_outputs[6 if output_attentions else 5]

            if output_attentions:
                all_self_attns += (layer_outputs[5],)

            num_dropped_tokens += (layer_outputs[2],)
            gate_load += (layer_outputs[3],)
            gate_importance += (layer_outputs[4],)
            expert2tokens += (layer_outputs[-1],)

        hidden_states = self.norm(hidden_states)

        # add hidden states from the last decoder layer
        if output_hidden_states:
            all_hidden_states += (hidden_states,)

        next_cache = None
        if use_cache:
            next_cache = (
                next_decoder_cache.to_legacy_cache()
                if use_legacy_cache
                else next_decoder_cache
            )
        if not return_dict:
            return tuple(
                v
                for v in [hidden_states, next_cache, all_hidden_states, all_self_attns]
                if v is not None
            )
        return BaseMoEModelOutputWithPast(
            last_hidden_state=hidden_states,
            balance_loss=balance_loss,
            past_key_values=next_cache,
            hidden_states=all_hidden_states,
            attentions=all_self_attns,
            num_dropped_tokens=num_dropped_tokens,
            gate_load=gate_load,
            gate_importance=gate_importance,
            expert2tokens=expert2tokens,
        )

<<<<<<< HEAD
    def set_moe_num_selects(self, num_selects):
        for idx, decoder_layer in enumerate(self.layers):
            decoder_layer.set_moe_num_selects(num_selects)

    def set_moe_gate_use_softmax(self, use_softmax):
        for idx, decoder_layer in enumerate(self.layers):
            decoder_layer.set_moe_gate_use_softmax(use_softmax)

    def set_moe_gate_use_balance(self, use_balance):
        for idx, decoder_layer in enumerate(self.layers):
            decoder_layer.set_moe_gate_use_balance(use_balance)

    def set_moe_gate_balance_loss_weight(self, balance_loss_weight):
        for idx, decoder_layer in enumerate(self.layers):
            decoder_layer.set_moe_gate_balance_loss_weight(balance_loss_weight)

    def set_moe_gate_add_noise(self, add_noise):
        for idx, decoder_layer in enumerate(self.layers):
            decoder_layer.set_moe_gate_add_noise(add_noise)

    def set_moe_gate_noise_epsilon(self, noise_epsilon):
        for idx, decoder_layer in enumerate(self.layers):
            decoder_layer.set_moe_gate_noise_epsilon(noise_epsilon)

    def set_moe_calculator_multiply_gate_scores(self, multiply_gate_scores):
        for idx, decoder_layer in enumerate(self.layers):
            decoder_layer.set_moe_calculator_multiply_gate_scores(multiply_gate_scores)

    def set_moe_calculator_score_scale_factor(
        self, score_scale_factor, layer_index=None
    ):
        if layer_index is None:
            for idx, decoder_layer in enumerate(self.layers):
                decoder_layer.set_moe_calculator_score_scale_factor(score_scale_factor)
        else:
            self.layers[layer_index].set_moe_calculator_score_scale_factor(
                score_scale_factor
            )

=======
>>>>>>> acd1d402
    def reset_gate_network(self):
        for idx, decoder_layer in enumerate(self.layers):
            decoder_layer.reset_gate_network()

    def reset_experts(self):
        for idx, decoder_layer in enumerate(self.layers):
            decoder_layer.reset_experts()


class LlamaMoEForCausalLM(LlamaMoEPreTrainedModel):
    _tied_weights_keys = ["lm_head.weight"]

    def __init__(self, config):
        super().__init__(config)
        self.model = LlamaMoEModel(config)
        self.pretraining_tp = config.pretraining_tp
        self.vocab_size = config.vocab_size
        self.lm_head = nn.Linear(config.hidden_size, config.vocab_size, bias=False)

        # Initialize weights and apply final processing
        self.post_init()

    def get_input_embeddings(self):
        return self.model.embed_tokens

    def set_input_embeddings(self, value):
        self.model.embed_tokens = value

    def get_output_embeddings(self):
        return self.lm_head

    def set_output_embeddings(self, new_embeddings):
        self.lm_head = new_embeddings

    def set_decoder(self, decoder):
        self.model = decoder

    def get_decoder(self):
        return self.model

    def forward(
        self,
        input_ids=None,
        attention_mask=None,
        position_ids=None,
        past_key_values=None,
        inputs_embeds=None,
        labels=None,
        use_cache=None,
        output_attentions=None,
        output_hidden_states=None,
        return_dict=None,
        **kwargs,
    ):
        output_attentions = (
            output_attentions
            if output_attentions is not None
            else self.config.output_attentions
        )
        output_hidden_states = (
            output_hidden_states
            if output_hidden_states is not None
            else self.config.output_hidden_states
        )
        return_dict = (
            return_dict if return_dict is not None else self.config.use_return_dict
        )

        # decoder outputs consists of (dec_features, layer_state, dec_hidden, dec_attn)
        outputs: BaseMoEModelOutputWithPast = self.model(
            input_ids=input_ids,
            attention_mask=attention_mask,
            position_ids=position_ids,
            past_key_values=past_key_values,
            inputs_embeds=inputs_embeds,
            use_cache=use_cache,
            output_attentions=output_attentions,
            output_hidden_states=output_hidden_states,
            return_dict=return_dict,
        )

        hidden_states = outputs.last_hidden_state
        logits = self.lm_head(hidden_states)

        loss = None
        if labels is not None:
            # Shift so that tokens < n predict n
            shift_logits = logits[..., :-1, :].contiguous()
            shift_labels = labels[..., 1:].contiguous()
            # Flatten the tokens
            loss_fct = nn.CrossEntropyLoss()
            shift_logits = shift_logits.view(-1, self.config.vocab_size)
            shift_labels = shift_labels.view(-1)
            # Enable model parallelism
            shift_labels = shift_labels.to(shift_logits.device)
            loss = loss_fct(shift_logits, shift_labels)
            if outputs.balance_loss is not None and outputs.balance_loss > 0:
                loss += outputs.balance_loss

        if not return_dict:
            output = (logits,) + outputs[1:]
            return (loss,) + output if loss is not None else output

        return MoECausalLMOutputWithPast(
            loss=loss,
            logits=logits,
            past_key_values=outputs.past_key_values,
            hidden_states=outputs.hidden_states,
            attentions=outputs.attentions,
            num_dropped_tokens=outputs.num_dropped_tokens,
            balance_loss=outputs.balance_loss,
            gate_load=outputs.gate_load,
            gate_importance=outputs.gate_importance,
            expert2tokens=outputs.expert2tokens,
        )

    def prepare_inputs_for_generation(
        self,
        input_ids,
        past_key_values=None,
        attention_mask=None,
        inputs_embeds=None,
        **kwargs,
    ):
        if past_key_values is not None:
            if isinstance(past_key_values, Cache):
                cache_length = past_key_values.get_seq_length()
                past_length = past_key_values.seen_tokens
                max_cache_length = past_key_values.get_max_length()
            else:
                cache_length = past_length = past_key_values[0][0].shape[2]
                max_cache_length = None

            # Keep only the unprocessed tokens:
            # 1 - If the length of the attention_mask exceeds the length of input_ids, then we are in a setting where
            # some of the inputs are exclusivelly passed as part of the cache (e.g. when passing input_embeds as
            # input)
            if (
                attention_mask is not None
                and attention_mask.shape[1] > input_ids.shape[1]
            ):
                input_ids = input_ids[:, -(attention_mask.shape[1] - past_length) :]
            # 2 - If the past_length is smaller than input_ids', then input_ids holds all input tokens. We can discard
            # input_ids based on the past_length.
            elif past_length < input_ids.shape[1]:
                input_ids = input_ids[:, past_length:]
            # 3 - Otherwise (past_length >= input_ids.shape[1]), let's assume input_ids only has unprocessed tokens.

            # If we are about to go beyond the maximum cache length, we need to crop the input attention mask.
            if (
                max_cache_length is not None
                and attention_mask is not None
                and cache_length + input_ids.shape[1] > max_cache_length
            ):
                attention_mask = attention_mask[:, -max_cache_length:]

        position_ids = kwargs.get("position_ids", None)
        if attention_mask is not None and position_ids is None:
            # create position_ids on the fly for batch generation
            position_ids = attention_mask.long().cumsum(-1) - 1
            position_ids.masked_fill_(attention_mask == 0, 1)
            if past_key_values:
                position_ids = position_ids[:, -input_ids.shape[1] :]

        # if `inputs_embeds` are passed, we only want to use them in the 1st generation step
        if inputs_embeds is not None and past_key_values is None:
            model_inputs = {"inputs_embeds": inputs_embeds}
        else:
            model_inputs = {"input_ids": input_ids}

        model_inputs.update(
            {
                "position_ids": position_ids,
                "past_key_values": past_key_values,
                "use_cache": kwargs.get("use_cache"),
                "attention_mask": attention_mask,
            }
        )
        return model_inputs

    @staticmethod
    def _reorder_cache(past_key_values, beam_idx):
        reordered_past = ()
        for layer_past in past_key_values:
            reordered_past += (
                tuple(
                    past_state.index_select(0, beam_idx.to(past_state.device))
                    for past_state in layer_past
                ),
            )
        return reordered_past

<<<<<<< HEAD
    def set_moe_num_selects(self, num_selects):
        self.model.set_moe_num_selects(num_selects)

    def set_moe_gate_use_softmax(self, use_softmax):
        self.model.set_moe_gate_use_softmax(use_softmax)

    def set_moe_gate_use_balance(self, use_balance):
        self.model.set_moe_gate_use_balance(use_balance)

    def set_moe_gate_balance_loss_weight(self, balance_loss_weight):
        self.model.set_moe_gate_balance_loss_weight(balance_loss_weight)

    def set_moe_gate_add_noise(self, add_noise):
        self.model.set_moe_gate_add_noise(add_noise)

    def set_moe_gate_noise_epsilon(self, noise_epsilon):
        self.model.set_moe_gate_noise_epsilon(noise_epsilon)

    def set_moe_calculator_multiply_gate_scores(self, multiply_gate_scores):
        self.model.set_moe_calculator_multiply_gate_scores(multiply_gate_scores)

    def set_moe_calculator_score_scale_factor(
        self, score_scale_factor, layer_index=None
    ):
        self.model.set_moe_calculator_score_scale_factor(
            score_scale_factor, layer_index=layer_index
        )

=======
>>>>>>> acd1d402
    def reset_gate_network(self):
        self.model.reset_gate_network()

    def reset_experts(self):
        self.model.reset_experts()<|MERGE_RESOLUTION|>--- conflicted
+++ resolved
@@ -1328,38 +1328,12 @@
             score_scale_factor=kwargs.get("score_scale_factor", 1.0),
         )
 
-    def forward(self, x, attention_mask=None) -> MoEMlpOutput:
+    def forward(self, x) -> MoEMlpOutput:
         original_shape = x.shape[:-1]
         x = x.reshape(-1, self.input_size)
-        flattened_mask = None
-        if attention_mask is not None and len(attention_mask.shape) == 2:
-            flattened_mask = attention_mask.flatten()
-            flattened_shape = flattened_mask.shape
-            x = x[flattened_mask.bool()]
-
         gate_outputs: dict = self.gate(x)
         calc_outs: CalculatorOutput = self.calculator(x, **gate_outputs)
-
         y = calc_outs.hidden_states
-        expert2tokens = None
-        if flattened_mask is not None:
-            y = torch.zeros(
-                flattened_shape + (self.output_size,), dtype=x.dtype, device=x.device
-            )  # (batch_size*seq_len, output_size)
-            y[
-                flattened_mask.bool()
-            ] = calc_outs.hidden_states  # (non_padding_num, output_size)
-
-            # # for stats only
-            # expert2tokens = {e: set() for e in range(self.gate.num_experts)}
-            # i = 0
-            # for t, m in enumerate(flattened_mask.tolist()):
-            #     if m:
-            #         selected_experts = gate_outputs["topK_indices"][i].tolist()
-            #         for e in selected_experts:
-            #             expert2tokens[e].add(t)
-            #         i += 1
-
         y = y.reshape(original_shape + (self.output_size,))
 
         return MoEMlpOutput(
@@ -1368,10 +1342,8 @@
             num_dropped_tokens=calc_outs.num_dropped_tokens,
             gate_load=gate_outputs.get("load", torch.tensor(-1)),
             gate_importance=gate_outputs.get("importance", torch.tensor(-1)),
-            expert2tokens=expert2tokens,
-        )
-
-<<<<<<< HEAD
+        )
+
     def set_num_selects(self, num_selects):
         if num_selects > self.gate.num_experts:
             raise ValueError(
@@ -1402,8 +1374,6 @@
     def set_calculator_score_scale_factor(self, score_scale_factor):
         self.calculator.score_scale_factor = score_scale_factor
 
-=======
->>>>>>> acd1d402
     def reset_gate_network(self):
         self.gate.reset_gate_network()
 
@@ -1504,7 +1474,6 @@
 
         return outputs
 
-<<<<<<< HEAD
     def set_moe_num_selects(self, num_selects):
         self.mlp.set_num_selects(num_selects)
 
@@ -1535,8 +1504,6 @@
     def reset_experts(self):
         self.mlp.reset_experts()
 
-=======
->>>>>>> acd1d402
 
 class LlamaMoEPreTrainedModel(PreTrainedModel):
     config_class = LlamaMoEConfig
@@ -1759,7 +1726,6 @@
             expert2tokens=expert2tokens,
         )
 
-<<<<<<< HEAD
     def set_moe_num_selects(self, num_selects):
         for idx, decoder_layer in enumerate(self.layers):
             decoder_layer.set_moe_num_selects(num_selects)
@@ -1799,8 +1765,6 @@
                 score_scale_factor
             )
 
-=======
->>>>>>> acd1d402
     def reset_gate_network(self):
         for idx, decoder_layer in enumerate(self.layers):
             decoder_layer.reset_gate_network()
@@ -1993,7 +1957,6 @@
             )
         return reordered_past
 
-<<<<<<< HEAD
     def set_moe_num_selects(self, num_selects):
         self.model.set_moe_num_selects(num_selects)
 
@@ -2022,8 +1985,6 @@
             score_scale_factor, layer_index=layer_index
         )
 
-=======
->>>>>>> acd1d402
     def reset_gate_network(self):
         self.model.reset_gate_network()
 
