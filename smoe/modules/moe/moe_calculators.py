--- conflicted
+++ resolved
@@ -60,11 +60,8 @@
 
         if expert_batch_size is None:
             expert_batch_size = topK_indices.bincount(minlength=self.num_experts).tolist()  # 各个专家对应的batch_size
-<<<<<<< HEAD
-=======
             # if len(expert_batch_size) < self.num_experts:  # 列表长度不足专家数，说明 被选择的最大专家序号 小于 所有专家中的最大专家序号
             #     expert_batch_size.extend([0] * (self.num_experts - len(expert_batch_size)))  # 使用0补全列表
->>>>>>> 9e50cf61
 
         """对每个专家重新组合batch"""
         sorted_x = x.index_select(0, sorted_batch_indices)  # 将输入按照排序后的batch编号，重新编制
