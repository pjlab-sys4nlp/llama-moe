import warnings

import torch

# from deepspeed.moe.sharded_moe import gumbel_rsample
from torch import nn
from torch.distributions.normal import Normal

valid_gate_type = ("linear", "mlp")


def get_gate_network(gate_type, input_size, num_experts):
    gate_type = gate_type.lower()

    if gate_type == "linear":
        gate_network = nn.Linear(input_size, num_experts, bias=False)
        nn.init.zeros_(gate_network.weight)
    elif gate_type == "mlp":
        gate_network = torch.nn.Sequential(
            torch.nn.Linear(input_size, num_experts, bias=False),
            torch.nn.Tanh(),
            torch.nn.Linear(num_experts, num_experts, bias=False),
        )
    else:
        raise ValueError(f'Expected "gate_type" in {valid_gate_type}, got {gate_type}')

    return gate_network


class UniformPlainGate(nn.Module):
    def __init__(
        self,
        input_size,
        num_experts,
        use_softmax=True,
    ):
        super(UniformPlainGate, self).__init__()
        self.input_size = input_size
        self.num_experts = num_experts
        self.use_softmax = use_softmax

    def forward(self, x):
        batch_size = x.shape[0]  # gate计算出的权重
        scores = torch.ones((batch_size, self.num_experts), device=x.device)
        if self.use_softmax:
            scores /= self.num_experts
        indices = (
            torch.arange(0, self.num_experts, device=x.device)
            .unsqueeze(0)
            .expand(batch_size, self.num_experts)
        )

        return {
            "topK_indices": indices,
            "topK_scores": scores,
            "balance_loss": None,
            "load": None,
            "importance": None,
        }


class TopKBalancedNoisyGate(nn.Module):
    """
    https://arxiv.org/abs/1701.06538.
    https://github.com/YeonwooSung/Pytorch_mixture-of-experts
    """

    def __init__(
        self,
        input_size,
        num_experts,
        num_selects,
        gate_network="mlp",
        use_softmax=True,
        use_balance=True,
        balance_loss_weight=1e-2,
        add_noise=True,
        noise_epsilon=1e-2,
    ):
        super(TopKBalancedNoisyGate, self).__init__()
        assert num_selects <= num_experts  # 选择数量大于专家数量，报错
        self.input_size = input_size
        self.num_experts = num_experts
        self.num_selects = num_selects

        self.gate_network_type = gate_network
        self.gate_network = get_gate_network(gate_network, input_size, num_experts)

        self.use_softmax = use_softmax
        self.softmax = nn.Softmax(1)

        self.use_balance = use_balance
        self.balance_loss_weight = balance_loss_weight

        # add_noise
        self.add_noise = add_noise
        self.noise_epsilon = noise_epsilon
        self.weight_noise = nn.Linear(input_size, num_experts, bias=False)
        self.weight_noise.weight.data = torch.zeros(
            (num_experts, input_size),
            requires_grad=True,
            device=self.weight_noise.weight.data.device,
            dtype=self.weight_noise.weight.data.dtype,
        )
        # print(self.weight_noise.weight.data)
        # self.mean = torch.tensor([0.0], requires_grad=False)
        # self.std = torch.tensor([1.0], requires_grad=False)
        self.mean = 0.0
        self.std = 1.0
        self.normal = Normal(self.mean, self.std)
        self.softplus = nn.Softplus()

    def cv_squared(self, x, eps=1e-10):
        """The squared coefficient of variation of a sample.
        Useful as a loss to encourage a positive distribution to be more uniform.
        Epsilons added for numerical stability.
        Returns 0 for an empty Tensor.
        Args:
        x: a `Tensor`.
        Returns:
        a `Scalar`.s
        """
        # if only num_experts = 1
        if x.shape[0] == 1:
            return torch.tensor(0.0, device=x.device)
        return x.float().var() / (x.float().mean() ** 2 + eps)

    # fmt: off
    def forward(self, x):
        """先计算所有专家的权重值"""
        logits_gate = self.gate_network(x)  # gate计算出的权重
        if self.training and self.add_noise:
            noise_mm = self.weight_noise(x)  # 噪声矩阵计算结果
            noise_control = self.softplus(noise_mm) + self.noise_epsilon  # 控制器得到的噪声增加量
            logits_noise = torch.randn_like(logits_gate) * noise_control  # noise附加的权重
            # logits_noise = noise_control * gumbel_rsample(logits_gate.shape, device=logits_gate.device).to(logits_gate)
            logits = logits_gate + logits_noise  # 最终权重
        else:
            logits = logits_gate  # 最终权重，shape(batch_size, num_experts)

        """选出前k个权重，并计算各个专家的分数scores"""
        top_logits, top_indices = logits.topk(min(self.num_selects + 1, self.num_experts), dim=1)  # 选择并排序前k+1个权重
        top_k_logits = top_logits[:, :self.num_selects]
        top_k_indices = top_indices[:, :self.num_selects]
        top_k_scores = self.softmax(top_k_logits) if self.use_softmax else top_k_logits

<<<<<<< HEAD
        """计算importance"""
        zeros = torch.zeros_like(logits, requires_grad=True, device=logits.device)
        scores_filtered = zeros.scatter(dim=1, index=top_k_indices, src=top_k_scores)  # shape(batch_size, num_experts)
        importance = scores_filtered.sum(0)  # shape(num_experts)

        """计算load"""
        # zhutong: 不要把`self.training`写在里面的if语句中，否则会导致eval模式下balance_loss输出值设备不匹配的错误
        if self.training:
            if self.add_noise:
                batch_size = top_logits.size(0)
                m = top_logits.size(1)
                top_values_flat = top_logits.flatten()
                threshold_positions_if_in = torch.arange(batch_size, device=x.device) * m + self.num_selects
                threshold_if_in = torch.unsqueeze(torch.gather(top_values_flat, 0, threshold_positions_if_in), 1)
                is_in = torch.gt(logits_noise, threshold_if_in)
                threshold_positions_if_out = threshold_positions_if_in - 1
                threshold_if_out = torch.unsqueeze(torch.gather(top_values_flat, 0, threshold_positions_if_out), 1)
                # is each value currently in the top k.
                prob_if_in = self.normal.cdf((logits_gate - threshold_if_in) / noise_control)
                prob_if_out = self.normal.cdf((logits_gate - threshold_if_out) / noise_control)
                prob = torch.where(is_in, prob_if_in, prob_if_out)
                load = prob.sum(0)
            else:
                load = (scores_filtered > 0).sum(0)
                warnings.warn('Gradient-trackable implementation for load calculation is only available when "add_noise=True". '
                              'Training without noise will block the gradient from "load" path and lead to inconsistency in optimization objectives.')
        else:
            load = (scores_filtered > 0).sum(0)

        """计算balance loss"""
        if self.use_balance:
=======
        """专家平衡选择"""
        # zhutong: 不要把`self.training`写在里面的if语句中，否则会导致eval模式下gate loss输出值设备不匹配的错误
        load = torch.tensor(-1.0)
        importance = torch.tensor(-1.0)

        if self.training and self.use_balance:
            """计算importance"""
            zeros = torch.zeros_like(logits, requires_grad=True, device=logits.device)
            scores_filtered = zeros.scatter(dim=1, index=top_k_indices, src=top_k_scores)  # shape(batch_size, num_experts)
            importance = scores_filtered.sum(0)  # shape(num_experts)

            """计算load"""
            batch_size = logits_gate.size(0)
            m = top_logits.size(1)
            top_values_flat = top_logits.flatten()
            threshold_positions_if_in = torch.arange(batch_size, device=x.device) * m + self.num_selects
            threshold_if_in = torch.unsqueeze(torch.gather(top_values_flat, 0, threshold_positions_if_in), 1)
            is_in = torch.gt(logits_noise, threshold_if_in)
            threshold_positions_if_out = threshold_positions_if_in - 1
            threshold_if_out = torch.unsqueeze(torch.gather(top_values_flat, 0, threshold_positions_if_out), 1)
            # is each value currently in the top k.
            prob_if_in = self.normal.cdf((logits_gate - threshold_if_in) / noise_control)
            prob_if_out = self.normal.cdf((logits_gate - threshold_if_out) / noise_control)
            prob = torch.where(is_in, prob_if_in, prob_if_out)
            load = prob.sum(0)

            """计算balance loss"""
>>>>>>> 4bff10ee
            balance_loss = self.cv_squared(importance) + self.cv_squared(load)
            balance_loss *= self.balance_loss_weight
        else:
            balance_loss = None

        return {
            "topK_indices": top_k_indices,
            "topK_scores": top_k_scores,
            "balance_loss": balance_loss,
            "load": load,
            "importance": importance,
        }

    def forward_return_scores(self, x):
        logits_gate = self.gate_network(x)  # gate计算出的权重
        if self.training and self.add_noise:
            noise_mm = self.weight_noise(x)  # 噪声矩阵计算结果
            noise_control = self.softplus(noise_mm) + self.noise_epsilon  # 控制器得到的噪声增加量
            logits_noise = torch.randn_like(logits_gate) * noise_control  # noise附加的权重
            logits = logits_gate + logits_noise  # 最终权重
        else:
            logits = logits_gate  # 最终权重

        """计算各个专家的分数scores"""
        scores = self.softmax(logits) if self.use_softmax else logits

        """选出前k个权重，并计算各个专家的分数scores"""
        top_logits, top_indices = logits.topk(min(self.num_selects + 1, self.num_experts), dim=1)  # 选择并排序前k+1个权重
        top_k_logits = top_logits[:, :self.num_selects]
        top_k_indices = top_indices[:, :self.num_selects]
        top_k_scores = self.softmax(top_k_logits) if self.use_softmax else top_k_logits

        """计算importance"""
        zeros = torch.zeros_like(logits, requires_grad=True, device=logits.device)
        scores_filtered = zeros.scatter(dim=1, index=top_k_indices, src=top_k_scores)  # shape(batch_size, num_experts)
        importance = scores_filtered.sum(0)  # shape(num_experts)

        """计算load"""
        # zhutong: 不要把`self.training`写在里面的if语句中，否则会导致eval模式下balance_loss输出值设备不匹配的错误
        if self.training:
            if self.add_noise:
                batch_size = top_logits.size(0)
                m = top_logits.size(1)
                top_values_flat = top_logits.flatten()
                threshold_positions_if_in = torch.arange(batch_size, device=x.device) * m + self.num_selects
                threshold_if_in = torch.unsqueeze(torch.gather(top_values_flat, 0, threshold_positions_if_in), 1)
                is_in = torch.gt(logits_noise, threshold_if_in)
                threshold_positions_if_out = threshold_positions_if_in - 1
                threshold_if_out = torch.unsqueeze(torch.gather(top_values_flat, 0, threshold_positions_if_out), 1)
                # is each value currently in the top k.
                prob_if_in = self.normal.cdf((logits_gate - threshold_if_in) / noise_control)
                prob_if_out = self.normal.cdf((logits_gate - threshold_if_out) / noise_control)
                prob = torch.where(is_in, prob_if_in, prob_if_out)
                load = prob.sum(0)
            else:
                load = (scores_filtered > 0).sum(0)
                warnings.warn("Gradient-trackable implementation for load calculation is only available when \"add_noise=True\". "
                              "Training without noise will block the gradient from load path and lead to inconsistency in optimization objective.")
        else:
            load = (scores_filtered > 0).sum(0)

        """计算balance loss"""
        if self.use_balance:
            balance_loss = self.cv_squared(importance) + self.cv_squared(load)
            balance_loss *= self.balance_loss_weight
        else:
            balance_loss = None

        return {
            "scores": scores,
            "balance_loss": balance_loss,
            "load": load.tolist(),
            "importance": importance.tolist(),
        }

    # fmt: on

    def reset_gate_network(self):
        for name, param in self.gate_network.named_parameters():
            if "weight" in name:
                torch.nn.init.kaiming_normal_(param)


class SwitchBalancedGate(nn.Module):
    """
    https://arxiv.org/pdf/2101.03961.pdf
    https://github.com/labmlai/annotated_deep_learning_paper_implementations/blob/master/labml_nn/transformers/switch/__init__.py
    https://github.com/tensorflow/mesh/blob/master/mesh_tensorflow/transformer/moe.py
    """

    def __init__(
        self,
        input_size,
        num_experts,
        num_selects,
        gate_network="mlp",
        use_softmax=True,
        use_balance=True,
        balance_loss_weight=1e-2,
        add_noise=True,
    ):
        super(SwitchBalancedGate, self).__init__()
        assert num_selects == 1
        self.input_size = input_size
        self.num_experts = num_experts
        self.num_selects = num_selects

        self.gate_network_type = gate_network
        self.gate_network = get_gate_network(gate_network, input_size, num_experts)

        self.use_softmax = use_softmax
        self.softmax = nn.Softmax(1)

        self.use_balance = use_balance
        self.balance_loss_weight = balance_loss_weight
        self.add_noise = add_noise

    # fmt: off
    def forward(self, x):
        batch_size = x.shape[0]
        logits = self.gate_network(x)  # shape(batch_size, num_experts)
        scores = self.softmax(logits) if self.use_softmax else logits
        if self.add_noise:
            # .to(logits) to make sure the noise is in the same dtype as logits
            #   (e.g. bfloat16) while the default type is float32
            logits_w_noise = logits + gumbel_rsample(logits.shape, device=logits.device).to(logits)
        else:
            logits_w_noise = logits
        top1_scores, top1_indices = torch.max(logits_w_noise, dim=1)

        """balance loss"""
        importance_mean = scores.mean(0)  # shape(num_experts)

        load = top1_indices.bincount(minlength=self.num_experts)
        assert load.shape[0] == self.num_experts
        # load = top1_indices.bincount()  # 不传递梯度，与原论文保持一致
        # if load.shape[0] < self.num_experts:  # 如果长度不足，则使用0补齐load矩阵
        #     pad_tensor = torch.zeros((self.num_experts - load.shape[0],), device=load.device, dtype=torch.int).flatten()
        #     load = torch.cat((load, pad_tensor), dim=0)
        # print(f"ZHUTONG (RANK: {os.environ['RANK']}): GATE FORWARD LOAD: {load=}")
        load_mean = load / batch_size  # shape(num_experts)

        balance_loss = self.num_experts * torch.sum(importance_mean * load_mean)
        balance_loss *= self.balance_loss_weight

        return {
            "topK_indices": top1_indices,
            "topK_scores": top1_scores,
            "expert_batch_size": load.tolist(),
            "balance_loss": balance_loss,
            "load": load_mean,
            "importance": importance_mean,
        }

    def reset_gate_network(self):
        for name, param in self.gate_network.named_parameters():
            if "weight" in name:
                torch.nn.init.kaiming_normal_(param)<|MERGE_RESOLUTION|>--- conflicted
+++ resolved
@@ -1,8 +1,7 @@
 import warnings
 
 import torch
-
-# from deepspeed.moe.sharded_moe import gumbel_rsample
+from deepspeed.moe.sharded_moe import gumbel_rsample
 from torch import nn
 from torch.distributions.normal import Normal
 
@@ -22,7 +21,7 @@
             torch.nn.Linear(num_experts, num_experts, bias=False),
         )
     else:
-        raise ValueError(f'Expected "gate_type" in {valid_gate_type}, got {gate_type}')
+        raise ValueError(f'Expected "gate_type" in {valid_gate_type}, got {gate_type}.')
 
     return gate_network
 
@@ -144,7 +143,6 @@
         top_k_indices = top_indices[:, :self.num_selects]
         top_k_scores = self.softmax(top_k_logits) if self.use_softmax else top_k_logits
 
-<<<<<<< HEAD
         """计算importance"""
         zeros = torch.zeros_like(logits, requires_grad=True, device=logits.device)
         scores_filtered = zeros.scatter(dim=1, index=top_k_indices, src=top_k_scores)  # shape(batch_size, num_experts)
@@ -176,35 +174,6 @@
 
         """计算balance loss"""
         if self.use_balance:
-=======
-        """专家平衡选择"""
-        # zhutong: 不要把`self.training`写在里面的if语句中，否则会导致eval模式下gate loss输出值设备不匹配的错误
-        load = torch.tensor(-1.0)
-        importance = torch.tensor(-1.0)
-
-        if self.training and self.use_balance:
-            """计算importance"""
-            zeros = torch.zeros_like(logits, requires_grad=True, device=logits.device)
-            scores_filtered = zeros.scatter(dim=1, index=top_k_indices, src=top_k_scores)  # shape(batch_size, num_experts)
-            importance = scores_filtered.sum(0)  # shape(num_experts)
-
-            """计算load"""
-            batch_size = logits_gate.size(0)
-            m = top_logits.size(1)
-            top_values_flat = top_logits.flatten()
-            threshold_positions_if_in = torch.arange(batch_size, device=x.device) * m + self.num_selects
-            threshold_if_in = torch.unsqueeze(torch.gather(top_values_flat, 0, threshold_positions_if_in), 1)
-            is_in = torch.gt(logits_noise, threshold_if_in)
-            threshold_positions_if_out = threshold_positions_if_in - 1
-            threshold_if_out = torch.unsqueeze(torch.gather(top_values_flat, 0, threshold_positions_if_out), 1)
-            # is each value currently in the top k.
-            prob_if_in = self.normal.cdf((logits_gate - threshold_if_in) / noise_control)
-            prob_if_out = self.normal.cdf((logits_gate - threshold_if_out) / noise_control)
-            prob = torch.where(is_in, prob_if_in, prob_if_out)
-            load = prob.sum(0)
-
-            """计算balance loss"""
->>>>>>> 4bff10ee
             balance_loss = self.cv_squared(importance) + self.cv_squared(load)
             balance_loss *= self.balance_loss_weight
         else:
@@ -276,8 +245,8 @@
         return {
             "scores": scores,
             "balance_loss": balance_loss,
-            "load": load.tolist(),
-            "importance": importance.tolist(),
+            "load": load,
+            "importance": importance,
         }
 
     # fmt: on
