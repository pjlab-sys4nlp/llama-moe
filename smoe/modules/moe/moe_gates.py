--- conflicted
+++ resolved
@@ -208,42 +208,6 @@
         top_k_indices = top_indices[:, :self.num_selects]
         top_k_scores = self.softmax(top_k_logits) if self.use_softmax else top_k_logits
 
-<<<<<<< HEAD
-        """专家平衡选择"""
-        # zhutong: 不要把`self.training`写在里面的if语句中，否则会导致eval模式下gate loss输出值设备不匹配的错误
-        load = torch.tensor(-1.0)
-        importance = torch.tensor(-1.0)
-
-        if self.training and self.use_balance:
-            """计算importance"""
-            zeros = torch.zeros_like(logits, requires_grad=True, device=logits.device)
-            scores_filtered = zeros.scatter(dim=1, index=top_k_indices, src=top_k_scores)  # shape(batch_size, num_experts)
-            importance = scores_filtered.sum(0)  # shape(num_experts)
-            # importance = scores_filtered.float().sum(0)  # shape(num_experts)
-
-            """计算load"""
-            batch_size = logits_gate.size(0)
-            m = top_logits.size(1)
-            top_values_flat = top_logits.flatten()
-            threshold_positions_if_in = torch.arange(batch_size, device=x.device) * m + self.num_selects
-            threshold_if_in = torch.unsqueeze(torch.gather(top_values_flat, 0, threshold_positions_if_in), 1)
-            is_in = torch.gt(logits_noise, threshold_if_in)
-            threshold_positions_if_out = threshold_positions_if_in - 1
-            threshold_if_out = torch.unsqueeze(torch.gather(top_values_flat, 0, threshold_positions_if_out), 1)
-            # is each value currently in the top k.
-            prob_if_in = self.normal.cdf((logits_gate - threshold_if_in) / noise_control)
-            prob_if_out = self.normal.cdf((logits_gate - threshold_if_out) / noise_control)
-            prob = torch.where(is_in, prob_if_in, prob_if_out)
-            # load = prob.float().sum(0)
-            load = prob.sum(0)
-
-            """计算balance loss"""
-            balance_loss = self.cv_squared(importance) + self.cv_squared(load)
-            balance_loss *= self.balance_loss_weight
-            # balance_loss = balance_loss.to(logits)  # fallback to fp16
-        else:
-            balance_loss = torch.tensor(-100.0)
-=======
         """计算importance"""
         zeros = torch.zeros_like(logits, requires_grad=True, device=logits.device)
         scores_filtered = zeros.scatter(dim=1, index=top_k_indices, src=top_k_scores)  # shape(batch_size, num_experts)
@@ -278,14 +242,13 @@
             balance_loss = self.cv_squared(importance) + self.cv_squared(load)
             balance_loss *= self.balance_loss_weight
         else:
-            balance_loss = torch.tensor(0, device=x.device)
+            balance_loss = torch.tensor(-100.0, device=x.device)
 
         # print("weight", self.gate_network.weight, sep="\n")
         # print("logits_gate", logits_gate, sep="\n")
         # print("importance", importance, sep="\n")
         # print("load", load, sep="\n")
         # print("balance_loss", balance_loss, sep="\n")
->>>>>>> 9e50cf61
 
         return {
             "topK_indices": top_k_indices,
